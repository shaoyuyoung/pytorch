"""
Core module responsible for converting Python bytecode into TorchDynamo's symbolic execution format.

This module implements the bytecode-level tracing system that allows TorchDynamo to analyze
and transform Python code. It converts Python bytecode instructions into a symbolic format
that tracks the flow of tensors and other values through the program.

Key components:
- InstructionTranslatorBase: Base class for converting bytecode to symbolic execution
- InstructionTranslator: Main translator for function bytecode
- InliningInstructionTranslator: Handles inlining of called functions
- SpeculationLog: Manages state for speculative execution and rollback

The symbolic conversion process handles:
- Control flow (loops, conditionals, etc.)
- Function inlining and call stack management
- Tracking of program values and side effects
- Graph breaks and resumption points
- Exception handling and stack frame management

This is a core part of TorchDynamo's tracing system that enables ahead-of-time
optimization of PyTorch programs.
"""

from __future__ import annotations

import collections
import collections.abc
import contextlib
import copy
import dataclasses
import dis
import functools
import importlib
import inspect
import itertools
import linecache
import logging
import operator
import re
import sys
import threading
import traceback
import types
import weakref
from collections import deque
from traceback import StackSummary
from typing import Any, cast, NoReturn, Optional, TYPE_CHECKING, TypeAlias, Union
from typing_extensions import TypeIs

import torch
import torch._logging
from torch._dynamo.exc import ObservedException, TensorifyScalarRestartAnalysis
from torch._guards import tracing, TracingContext
from torch._logging.structured import dump_file
from torch.fx.experimental.symbolic_shapes import guard_bool
from torch.utils._functools import cache_method

from . import (
    config,
    exc,
    graph_break_hints,
    logging as torchdynamo_logging,
    trace_rules,
    variables,
)
from .bytecode_analysis import (
    get_indexof,
    JUMP_OPNAMES,
    livevars_analysis,
    propagate_line_nums,
)
from .bytecode_transformation import (
    cleaned_instructions,
    create_binary_slice,
    create_call_function,
    create_call_function_ex,
    create_copy,
    create_dup_top,
    create_instruction,
    create_jump_absolute,
    create_rot_n,
    create_swap,
    get_code_keys,
    Instruction,
    is_generator,
    is_jump_absolute,
    unique_id,
)
from .code_context import code_context
from .codegen import PyCodegen
from .exc import (
    ArgsMismatchError,
    BackendCompilerFailed,
    collapse_resume_frames,
    format_graph_break_message,
    get_stack_above_dynamo,
    ResumePrologueTracingError,
    StepUnsupported,
    unimplemented_v2,
    Unsupported,
)
from .funcname_cache import get_funcname
from .guards import GuardBuilder, install_guard
from .output_graph import GraphCompileReason, OutputGraph, StackLocalsMetadata
from .polyfills import impl_CONTAINS_OP_fallback
from .replay_record import DummyModule, ExecutionRecorder
from .resume_execution import (
    ContinueExecutionCache,
    IS_TRACING_RESUME_PROLOGUE_VARNAME,
    ReenterWith,
)
from .source import (
    AttrSource,
    DictGetItemSource,
    GlobalSource,
    GlobalWeakRefSource,
    LocalCellSource,
    LocalSource,
    SkipGuardSource,
    Source,
)
from .trace_rules import is_builtin_constant, is_forbidden
from .utils import (
    _get_error_on_graph_break,
    counters,
    get_fake_value,
    get_instruction_source_311,
    get_metrics_context,
    graph_break_dup_warning_checker,
    istype,
    LazyString,
    proxy_args_kwargs,
)
from .variables.base import typestr, ValueMutationNew, VariableTracker
from .variables.builder import FrameStateSizeEntry, VariableBuilder, wrap_fx_proxy
from .variables.builtin import BuiltinVariable
from .variables.constant import ConstantVariable
from .variables.ctx_manager import (
    ContextWrappingVariable,
    GenericContextWrappingVariable,
    WithEnterFunctionVariable,
    WithExitFunctionVariable,
)
from .variables.dicts import ConstDictVariable, SetVariable
from .variables.functions import (
    BaseUserFunctionVariable,
    LocalGeneratorFunctionVariable,
    LocalGeneratorObjectVariable,
    NestedUserFunctionVariable,
    SkipFunctionVariable,
    UserFunctionVariable,
    UserMethodVariable,
)
from .variables.iter import MAX_ITERATOR_LIMIT
from .variables.lazy import LazyVariableTracker
from .variables.lists import (
    BaseListVariable,
    IteratorVariable,
    ListIteratorVariable,
    ListVariable,
    SliceVariable,
    TupleVariable,
)
from .variables.misc import (
    CellVariable,
    ExceptionVariable,
    GetAttrVariable,
    NullVariable,
    PythonModuleVariable,
    UnknownVariable,
)
from .variables.nn_module import NNModuleVariable, UnspecializedNNModuleVariable
from .variables.tensor import supported_comparison_ops, SymNodeVariable, TensorVariable
from .variables.torch_function import (
    SymbolicTorchFunctionState,
    TorchFunctionModeVariable,
)
from .variables.user_defined import (
    RemovableHandleVariable,
    UserDefinedClassVariable,
    UserDefinedExceptionClassVariable,
    UserDefinedExceptionObjectVariable,
    UserDefinedObjectVariable,
)


if TYPE_CHECKING:
    from collections.abc import Callable, Generator, Sequence

    from torch._subclasses.fake_tensor import FakeTensorMode

    from .package import CompilePackage

log = logging.getLogger(__name__)
graph_break_log = torch._logging.getArtifactLogger(__name__, "graph_breaks")
trace_call_log = torch._logging.getArtifactLogger(__name__, "trace_call")
trace_source_log = torch._logging.getArtifactLogger(__name__, "trace_source")
trace_bytecode_log = torch._logging.getArtifactLogger(__name__, "trace_bytecode")
tls = threading.local()
compare_op_handlers: dict[str, Any] = {
    k: BuiltinVariable(v).call_function for k, v in supported_comparison_ops.items()
}
handle_contains = BuiltinVariable(operator.contains).call_function
handle_not = BuiltinVariable(operator.not_).call_function
compare_op_handlers["in"] = lambda tx, args, _: handle_contains(
    tx, [*reversed(args)], {}
)
compare_op_handlers["not in"] = lambda tx, args, _: handle_not(
    tx, [handle_contains(tx, [*reversed(args)], {})], {}
)

PT2_ISSUE_TRACKER_URL = "https://github.com/pytorch/pytorch/issues/new?&labels=oncall%3A+pt2&projects=&template=pt2-bug-report.yml"

ExceptionVals: TypeAlias = Union[
    variables.ExceptionVariable,
    UserDefinedExceptionClassVariable,
    UserDefinedExceptionObjectVariable,
]


@functools.cache
def _import_module(name: str) -> types.ModuleType:
    """
    Import the named module and cache the result. importlib.import_module()
    seems to do some filesystem checking to validate the name so not caching
    this can be slow.
    """
    return importlib.import_module(name)


@dataclasses.dataclass
class SpeculationEntry:
    filename: str
    lineno: int
    instruction_pointer: int
    inst: Instruction  # for debugging only
    _failed: bool = False
    error_on_graph_break: Optional[bool] = None
    reason: Optional[GraphCompileReason] = None

    def fail_and_restart_analysis(self, error_on_graph_break: bool) -> None:
        """
        Start tracing of the current frame over again, and don't take this branch.
        """
        self._failed = True
        self.error_on_graph_break = error_on_graph_break
        if self.reason is not None:
            restart_reason = self.reason.reason
        else:
            restart_reason = "Unknown fail_and_restart_analysis"
        raise exc.SpeculationRestartAnalysis(restart_reason=restart_reason)

    def failed(self, tx: InstructionTranslatorBase) -> bool:
        if self._failed:
            assert self.error_on_graph_break is not None
            tx.error_on_graph_break = self.error_on_graph_break
            return True
        return False


@dataclasses.dataclass
class SpeculationLog:
    """
    SpeculationLog replaces the prior copy_graphstate/restore_graphstate
    checkpointing.  Rather than saving/restoring state, we restart the
    dynamo conversion process over from the beginning -- but when we
    hit the start of the speculation that failed, we instead generate
    a graph break.
    """

    entries: list[SpeculationEntry] = dataclasses.field(default_factory=list)
    index: int = 0

    def restart(self) -> None:
        self.index = 0

    def clear(self) -> None:
        self.entries.clear()
        self.index = 0

    def next(
        self, filename: str, lineno: int, instruction_pointer: int, inst: Instruction
    ) -> SpeculationEntry:
        """
        Lookup or create a SpeculationEntry() that is shared across
        RestartAnalysis calls.  Args are used only for debug checks.
        """
        if len(self.entries) == self.index:
            self.entries.append(
                SpeculationEntry(filename, lineno, instruction_pointer, inst)
            )
        entry = self.entries[self.index]
        prev_entry_msg = ""
        if self.index != 0:
            prev_entry = self.entries[self.index - 1]
            prev_entry_msg = (
                f"Previous instruction: {prev_entry.filename}:{prev_entry.lineno}"
                f"({prev_entry.inst.opname} @ {prev_entry.instruction_pointer})\n"
            )
        if not (
            entry.instruction_pointer == instruction_pointer
            and entry.filename == filename
            and entry.lineno == lineno
        ):
            raise SpeculationLogDivergence(
                f"""
SpeculationLog diverged at index {self.index} (log had {len(self.entries)} entries):
- Expected: {entry.filename}:{entry.lineno} ({entry.inst.opname} at ip={entry.instruction_pointer})
- Actual: {filename}:{lineno} ({inst.opname} at ip={instruction_pointer})
{prev_entry_msg}
There are two usual reasons why this may have occurred:
- When Dynamo analysis restarted, the second run took a different path than
  the first.  If this occurred, the previous instruction is the critical instruction that
  behaved differently.
- Speculation entries are only added under certain conditions (as seen in
  step()), e.g., there must exist operators in the graph; those conditions may
  have changed on restart.

If this divergence was intentional, clear the speculation log before restarting (do NOT
do this for graph breaks, you will infinite loop).

Otherwise, please submit a bug report, ideally including the contents of TORCH_LOGS=+dynamo
"""
            )
        self.index += 1
        return entry


@dataclasses.dataclass
class LocalState:
    automatic_dynamic: dict[str, FrameStateSizeEntry] = dataclasses.field(
        default_factory=dict
    )

    def render(self) -> str:
        return "\n".join(
            f"{k}: {v.render()}" for k, v in self.automatic_dynamic.items()
        )


# Mutable box that is shared across restarts
@dataclasses.dataclass
class DistributedState:
    compile_pg: Any
    local_state: LocalState
    all_states: Optional[list[LocalState]] = None


class TensorifyState:
    # These are the set of string symfloats names (eg. "zf0") that we collect
    # from the tensorify_python_scalars.py joint fx pass to inform us about
    # which float inputs we should specialize when we restart analysis.
    force_specializations: set[str] = set()

    @classmethod
    def specialize(cls, index: str) -> None:
        cls.force_specializations.add(index)

    @classmethod
    def should_specialize(cls, index: str) -> bool:
        return index in cls.force_specializations

    @classmethod
    def clear(cls) -> None:
        cls.force_specializations.clear()

    @classmethod
    def empty(cls) -> bool:
        return len(cls.force_specializations) == 0


@functools.cache
def _step_logger() -> Callable[..., None]:
    return torchdynamo_logging.get_step_logger(log)


@contextlib.contextmanager
def save_and_restart_speculation_log(
    tx: InstructionTranslatorBase,
) -> Generator[None, None, None]:
    # When reconstructing a generator after a graph break, we advance it until
    # it is fully exhausted. This process adds new entries to the speculation
    # log that were not previously observed. Without temporarily clearing the
    # speculation log, this could lead to a divergence error.

    entries = tx.speculation_log.entries
    index = tx.speculation_log.index
    try:
        tx.speculation_log.entries = []
        tx.speculation_log.index = 0
        yield
    finally:
        tx.speculation_log.entries = entries
        tx.speculation_log.index = index


@contextlib.contextmanager
def temporarely_allow_writes_to_output_graph(
    tx: InstructionTranslatorBase,
) -> Generator[None, None, None]:
    try:
        tmp = tx.output.should_exit
        tx.output.should_exit = False
        yield
    finally:
        tx.output.should_exit = tmp


@dataclasses.dataclass
class BlockStackEntry:
    # Current instruction that pushes something to block_stack
    inst: Instruction
    target: Instruction
    stack_index: int
    with_context: Optional[
        Union[ContextWrappingVariable, GenericContextWrappingVariable]
    ] = None

    def can_restore(self) -> bool:
        return self.with_context is not None

    def resume_fn(self) -> ReenterWith:
        assert self.stack_index is not None
        if (
            self.with_context
            and hasattr(self.with_context, "target_values")
            and self.with_context.target_values
        ):
            return ReenterWith(
                self.stack_index - 1, tuple(self.with_context.target_values)
            )
        else:
            return ReenterWith(self.stack_index - 1)

    def exit(self, tx: InstructionTranslatorBase, is_graph_break: bool) -> None:
        assert self.with_context is not None
        if (
            is_graph_break and self.with_context.exit_on_graph_break()
        ) or not is_graph_break:
            return self.with_context.exit(tx)  # type: ignore[arg-type]


class SpeculationLogDivergence(AssertionError):
    pass


class ReturnValueOp(Exception):
    pass


class YieldValueOp(Exception):
    """
    Signal to the symbolic tracer to stop and return control flow to the
    caller
    """


def stack_op(fn: Callable[..., object]) -> Callable[..., Any]:
    nargs = len(inspect.signature(fn).parameters)
    fn_var = BuiltinVariable(fn)

    @functools.wraps(fn)
    def impl(self: InstructionTranslator, inst: Instruction) -> None:
        self.push(fn_var.call_function(self, self.popn(nargs), {}))

    return impl


def is_stdlib(mod: object) -> bool:
    if not isinstance(mod, types.ModuleType):
        return False
    return mod.__name__.split(".")[0] in sys.stdlib_module_names


@functools.cache
def get_assert_bytecode_sequence(with_msg: bool) -> list[str]:
    if with_msg:

        def fn(x: Any) -> None:
            assert x, "msg"
    else:

        def fn(x: Any) -> None:
            assert x

    insts = [inst.opname for inst in dis.get_instructions(fn)]

    # expect to find POP_JUMP_[FORWARD_]IF_TRUE
    begin_idx = next(i for i, inst in enumerate(insts) if inst.startswith("POP_JUMP"))
    end_idx = insts.index("RAISE_VARARGS")

    return insts[begin_idx + 1 : end_idx + 1]


def _detect_and_normalize_assert_statement(
    self: InstructionTranslatorBase,
    truth_fn: Callable[[object], bool],
    push: bool,
) -> bool:
    # Detect if this jump instruction is assert and normalize the assert
    # by pushing dummy error message when nothing is given.
    #
    # Python 3.9-3.13 assertion is in following format (minus small differences)
    # 18 POP_JUMP_IF_TRUE       28
    # 20 LOAD_ASSERTION_ERROR
    # 22 LOAD_CONST               3 ('Assert message') -> optional instruction
    # 24 CALL_FUNCTION            1                    -> optional instruction
    # 26 RAISE_VARARGS

    if (truth_fn is not operator.truth) or push:
        return False

    assert isinstance(self.instruction_pointer, int)
    current_instruction_pointer = self.instruction_pointer

    for with_msg in (False, True):
        assert_insts = get_assert_bytecode_sequence(with_msg)
        cur_insts = self.instructions[
            current_instruction_pointer : current_instruction_pointer
            + len(assert_insts)
        ]
        cur_insts = [inst.opname for inst in cur_insts]
        if cur_insts == assert_insts:
            if with_msg:
                load_const_idx = assert_insts.index("LOAD_CONST")
                error_msg = self.instructions[
                    current_instruction_pointer + load_const_idx
                ].argval
            else:
                error_msg = "assertion error"
            self.push(ConstantVariable.create(error_msg))
            return True

    return False


explain = False


def log_graph_break(
    code_options: dict[str, Any],
    reason: str = "",
    exc_info: bool = False,
    user_stack: Optional[StackSummary] = None,
    latest_bytecode_log: Optional[str] = None,
) -> None:
    if user_stack is None:
        user_stack = torch._guards.TracingContext.extract_stack()

    try:
        frame_loc = (user_stack[-1].filename, user_stack[-1].lineno)
    except IndexError:
        # first instruction
        frame_loc = (
            code_options["co_filename"],
            code_options["co_firstlineno"],
        )

    stack_above_dynamo_formatted = ""
    if config.verbose:
        stack_above_dynamo = get_stack_above_dynamo()
        stack_above_dynamo_formatted = "".join(
            traceback.format_list(stack_above_dynamo)
        )
    else:
        user_stack = get_stack_above_dynamo() + user_stack  # type: ignore[assignment]
        # pyrefly: ignore [bad-argument-type]
        user_stack = collapse_resume_frames(user_stack)
    user_stack_formatted = "".join(traceback.format_list(user_stack))
    user_stack_trace = (
        f"Graph break in user code at {frame_loc[0]}:{frame_loc[1]}\n"
        f"Graph Break Reason: {reason}\n"
        "User code traceback:\n"
    )

    if config.verbose:
        user_stack_trace += (
            f"{stack_above_dynamo_formatted}\n"
            "========== most recent `torch.compile` tracing attempt started here ==========\n\n"
            f"{user_stack_formatted}\n"
            "NOTE: the most recent `torch.compile` tracing attempt might not be where you applied `torch.compile`! "
            "This is due to how graph breaks are implemented - the optimized code object returned by Dynamo will call another "
            "Dynamo-generated resume function and tracing is re-enabled by calling the resume function as a normal Python "
            "function, which Dynamo intercepts as a top-level frame.\n"
        )
    else:
        user_stack_trace += str(user_stack_formatted)

    torch._logging.trace_structured(
        "artifact",
        metadata_fn=lambda: {
            "name": "dynamo_graph_break_reason",
            "encoding": "string",
        },
        payload_fn=lambda: f"{user_stack_trace}\n{traceback.format_exc() if exc_info else ''}",
    )

    # torch._dynamo.explain() formats this a little nicer, and presents a slightly
    # more actionable user code pointer
    if (
        graph_break_log.isEnabledFor(logging.DEBUG)
        and not explain
        and graph_break_dup_warning_checker.add(frame_loc)
    ):
        # This log line MUST contain the string "Graph break in user code",
        # This log line is exercised from
        #   python test/dynamo/test_exc.py -k test_graph_break_log
        if latest_bytecode_log and config.verbose:
            user_stack_trace += "Most recent bytecode instructions traced (max 20):\n"
            user_stack_trace += latest_bytecode_log

        graph_break_log.debug(
            user_stack_trace,
        )
    else:
        # This log line MUST not contain the string "Graph break in user code",
        # exercised by
        #   python test/dynamo/test_misc.py -k test_duplicate_graph_break_log
        graph_break_log.debug(
            "Graph break (user stack suppressed due to duplicate graph break) in user code at %s:%s\nGraph Break Reason: %s",
            frame_loc[0],
            frame_loc[1],
            reason,
        )


def generic_jump(
    truth_fn: Callable[[object], bool], push: bool
) -> Callable[[InstructionTranslatorBase, Instruction], None]:
    # graph break message fields for data dependent branching
    _gb_type = "Data-dependent branching"
    _explanation = (
        "Detected data-dependent branching (e.g. `if my_tensor.sum() > 0:`). "
        "Dynamo does not support tracing dynamic control flow."
    )
    _hints = [
        *graph_break_hints.FUNDAMENTAL,
        "Use `torch.cond` to express dynamic control flow.",
    ]

    def jump_graph_break(
        self: InstructionTranslatorBase,
        inst: Instruction,
        value: VariableTracker,
        extra_msg: str = "",
    ) -> None:
        log_graph_break(
            self.code_options,
            reason=format_graph_break_message(
                gb_type=_gb_type,
                context=f"attempted to jump with {value}",
                explanation=_explanation,
                hints=_hints,
            ),
        )
        assert self.should_compile_partial_graph()
        # compile a partial subgraph prefix then jump into user code
        if self.maybe_has_backedge():
            msg = (
                "Skipping frame because there is a graph break in a for/while loop\n"
                f"{self.frame_summary()}"
            )
            log.info(msg)
            raise exc.SkipFrame(msg)

        self.push(value)
        log.debug("generic_jump triggered compile")
        all_stack_locals_metadata = self.output.compile_subgraph(
            self,
            reason=GraphCompileReason(
                f"generic_jump {typestr(value)}{extra_msg}", [self.frame_summary()]
            ),
            stack_pops=1,
        )
        self.pop()

        if_next = self.create_call_resume_at(
            self.next_instruction,
            all_stack_locals_metadata,
        )
        if push:
            self.push(value)
        assert inst.target is not None
        if_jump = self.create_call_resume_at(
            inst.target,
            all_stack_locals_metadata,
        )

        if sys.version_info >= (3, 13):
            # 3.13 requires stack[-1] to be bool type
            self.output.add_output_instructions([create_instruction("TO_BOOL")])

        jump_inst = create_instruction(inst.opname, target=if_jump[0])
        jump_inst.copy_positions(inst)
        self.output.add_output_instructions([jump_inst] + if_next + if_jump)

    def inner(self: InstructionTranslatorBase, inst: Instruction) -> None:
        value: VariableTracker = self.pop()
        if (
            config.rewrite_assert_with_torch_assert
            and _detect_and_normalize_assert_statement(self, truth_fn, push)
        ):
            error_msg: VariableTracker = self.pop()
            # Skip over things like `assert True`
            if value.is_python_constant():
                if bool(value.as_python_constant()):
                    return self.jump(inst)
                elif self.should_compile_partial_graph():
                    jump_graph_break(self, inst, value)
                else:
                    unimplemented_v2(
                        gb_type="Data-dependent assertion failed (cannot compile partial graph)",
                        context=f"value: {value}",
                        explanation="Dynamo has determined when encountering a data-dependent assert failure "
                        "that it should not compile the partial graph.",
                        hints=[
                            *graph_break_hints.FUNDAMENTAL,
                            "Use `torch._assert()` to raise a hard AssertionError when the check fails. "
                            "This error will propagate back the user code "
                            "that called the compiled function (i.e. Dynamo will not trace any exception handling).",
                            "Remove the assert statement.",
                            "Move the assert statement outside of any context managers in order to graph break with "
                            "partial graph compilation (if fullgraph=False).",
                        ],
                    )

            # TODO maybe should respect DtoH sync intention of users later??
            # Manually insert torch._assert_async instead of python assert and jump over
            # assert related instructions as we don't need them anymore.

            # if we see Tensor as assert statement, no need to call scalar_tensor
            if isinstance(value, TensorVariable):
                self.output.create_proxy(
                    "call_function",
                    torch._assert_async,
                    *proxy_args_kwargs((value, error_msg), {}),
                )
                self.jump(inst)
                return

            if isinstance(value, SymNodeVariable):
                # if the assertion is normal shape expression.
                # just install guard and bail out.
                sym_expr = value.sym_num
                if not isinstance(sym_expr, torch.SymBool):
                    sym_expr = sym_expr != 0

                result = torch.fx.experimental.symbolic_shapes.expect_true(sym_expr)
                if not result:
                    unimplemented_v2(
                        gb_type="Assertion failed on symbolic shapes",
                        context=str(sym_expr),
                        explanation="",
                        hints=[*graph_break_hints.USER_ERROR],
                    )
                self.jump(inst)
                return

            scalar_to_tensor_proxy = self.output.create_proxy(
                "call_function", torch.scalar_tensor, *proxy_args_kwargs((value,), {})
            )

            scalar_to_tensor = wrap_fx_proxy(
                self,
                scalar_to_tensor_proxy,
                example_value=get_fake_value(scalar_to_tensor_proxy.node, self),
            )

            self.output.create_proxy(
                "call_function",
                torch._assert_async,
                *proxy_args_kwargs((scalar_to_tensor, error_msg), {}),
            )
            self.jump(inst)
            return

        if value.is_python_constant():
            # ConstDictVariable is optimized to be very lazy about insertion of
            # guards, so we have to manually insert a SEQUENCE_LENGTH guard
            # here.
            if isinstance(value, ConstDictVariable) and value.source:
                install_guard(value.source.make_guard(GuardBuilder.SEQUENCE_LENGTH))
            if truth_fn(value.as_python_constant()):
                if push:
                    self.push(value)
                self.jump(inst)
        elif (
            isinstance(value, (TensorVariable)) and self.should_compile_partial_graph()
        ):
            jump_graph_break(self, inst, value)
        elif isinstance(value, NNModuleVariable):
            # Equivalent of "self.nn_module is not None"
            mod = self.output.get_submodule(value.module_key)
            if truth_fn(mod):
                if push:
                    self.push(value)
                self.jump(inst)
        elif isinstance(value, UserDefinedObjectVariable):
            try:
                x = value.var_getattr(self, "__bool__")  # type: ignore[arg-type]
            except exc.ObservedAttributeError:
                exc.handle_observed_exception(self)
                # if __bool__ is missing, trying __len__ to infer a truth value.
                try:
                    x = value.var_getattr(self, "__len__")  # type: ignore[arg-type]
                except exc.ObservedAttributeError:
                    exc.handle_observed_exception(self)
                    x = None

            # __bool__ or __len__ is function
            if isinstance(x, UserMethodVariable):
                result = x.call_function(self, [], {})  # type: ignore[arg-type, assignment]
                if isinstance(result, ConstantVariable) and isinstance(
                    result.value, (bool, int)
                ):
                    if truth_fn(result.value):
                        if push:
                            self.push(value)
                        self.jump(inst)
                elif isinstance(result, SymNodeVariable):
                    if result.evaluate_expr():
                        if push:
                            self.push(value)
                        self.jump(inst)
                else:
                    unimplemented_v2(
                        gb_type="Data-dependent branching with non-constant __bool__",
                        context=f"method: {x}, result: {result}",
                        explanation="Attempted to perform data-dependent branching on a user-defined "
                        "object with a __bool__ method that did not return a constant.",
                        hints=[],
                    )
            # __bool__ or __len__ is non-function or not existed in the user defined object
            else:
                if truth_fn(True):
                    if push:
                        self.push(value)
                    self.jump(inst)
        elif not isinstance(value, TensorVariable) and value.has_unpack_var_sequence(
            self
        ):
            if truth_fn(len(value.unpack_var_sequence(self))):
                if push:
                    self.push(value)
                self.jump(inst)
        elif isinstance(value, SymNodeVariable):
            try:
                # if the user is branching on a SymBool, guard on it
                # if the user has code like:
                #    if size:
                #        ...
                # then they are just testing truthiness: guard that the expr != 0
                if isinstance(value.sym_num, torch.SymBool):
                    eval_result = value.evaluate_expr(self.output)
                else:
                    eval_result = guard_bool(value.sym_num != 0)
            except exc.UserError as e:
                if self.should_compile_partial_graph():
                    return jump_graph_break(self, inst, value, extra_msg=f"\n{e}")
                raise
            if truth_fn(eval_result):
                if push:
                    self.push(value)
                self.jump(inst)
        elif isinstance(value, variables.BackwardHookVariable):
            if truth_fn(True):
                if push:
                    self.push(value)
                self.jump(inst)
        else:
            from .source import is_constant_source

            if value.source is not None and is_constant_source(value.source):
                if truth_fn(value.get_real_value()):  # type: ignore[attr-defined]
                    if push:
                        self.push(value)
                    self.jump(inst)
            else:
                unimplemented_v2(
                    gb_type="Data-dependent branching",
                    context=f"attempted to jump with {value}",
                    explanation=_explanation,
                    hints=[
                        *graph_break_hints.FUNDAMENTAL,
                        "Use `torch.cond` to express dynamic control flow.",
                    ],
                )

    return inner


def break_graph_if_unsupported(
    *, push: int
) -> Callable[
    [Callable[..., None]], Callable[[InstructionTranslatorBase, Instruction], None]
]:
    def decorator(
        inner_fn: Callable[..., None],
    ) -> Callable[[InstructionTranslatorBase, Instruction], None]:
        @functools.wraps(inner_fn)
        def wrapper(self: InstructionTranslatorBase, inst: Instruction) -> None:
            speculation = self.speculate()
            if speculation.failed(self):
                assert speculation.reason is not None
                return handle_graph_break(self, inst, speculation.reason)
            try:
                return inner_fn(self, inst)
            except Unsupported as excp:
                if self.active_generic_context_managers:
                    # We don't support graph break under GenericContextWrappingVariable,
                    # If there is, we roll back to the checkpoint and fall back.
                    excp.remove_from_stats()
                    unimplemented_v2(
                        gb_type="Graph break under GenericContextWrappingVariable",
                        context=f"Active generic context managers: {self.active_generic_context_managers}",
                        explanation="Attempted to graph break in an active context manager(s) that doesn't support graph breaking.",
                        hints=[
                            "Move the offending context manager(s) to outside the compiled region.",
                            *graph_break_hints.CAUSED_BY_EARLIER_GRAPH_BREAK,
                        ],
                        from_exc=excp,
                    )

                if isinstance(excp, exc.UncapturedHigherOrderOpError):
                    raise

                if not self.should_compile_partial_graph():
                    raise

                log_graph_break(
                    self.code_options,
                    exc_info=True,
                    reason=str(excp),
                    user_stack=excp.real_stack,
                    latest_bytecode_log="\n".join(self.latest_bytecode_queue),
                )

                if self.maybe_has_backedge():
                    msg = (
                        "Skipping frame because there is a graph break in a for/while loop\n"
                        f"{self.frame_summary()}"
                    )
                    log.info(msg)
                    raise exc.SkipFrame(msg) from excp

                excp.remove_from_stats()
                excp.add_to_stats("graph_break")
                speculation.reason = GraphCompileReason(excp.msg, excp.real_stack)
            speculation.fail_and_restart_analysis(self.error_on_graph_break)

        def handle_graph_break(
            self: InstructionTranslatorBase,
            inst: Instruction,
            reason: GraphCompileReason,
        ) -> None:
            if (
                sys.version_info >= (3, 11)
                and sys.version_info < (3, 12)
                and inst.opname == "CALL"
            ):
                # stack effect for PRECALL + CALL is split between the two instructions
                stack_effect = dis.stack_effect(
                    dis.opmap["PRECALL"], inst.arg
                ) + dis.stack_effect(dis.opmap["CALL"], inst.arg)
            else:
                stack_effect = dis.stack_effect(inst.opcode, inst.arg)

            all_stack_locals_metadata = self.output.compile_subgraph(
                self, reason=reason, stack_pops=push - stack_effect
            )
            cg = PyCodegen(self.output.root_tx)
            cleanup: list[Instruction] = []
            # Reconstruct the context variable CLASS in the block stack
            for b in self.block_stack:
                # Don't exit any modes we have entered,
                # output bytecode will mutate the tf mode stack accordingly
                if isinstance(b.with_context, TorchFunctionModeVariable):
                    cg.extend_output(
                        b.resume_fn().try_except_torch_function_mode(
                            cg.code_options, cleanup
                        )
                    )
                    continue
                assert b.with_context is not None
                assert isinstance(b.with_context, (ContextWrappingVariable))
                b.with_context.reconstruct_type(cg)
                cg.extend_output(b.resume_fn().try_finally(cg.code_options, cleanup))
            self.output.add_output_instructions(cg.get_instructions())
            del cg

            if sys.version_info >= (3, 11) and inst.opname == "CALL":
                kw_names = (
                    self.kw_names.as_python_constant()
                    if self.kw_names is not None
                    else ()
                )
                if len(kw_names) > 0:
                    # KW_NAMES no longer used in 3.13
                    assert sys.version_info < (3, 13)
                    self.output.add_output_instructions(
                        [create_instruction("KW_NAMES", argval=kw_names)]
                    )
                assert inst.arg is not None
                call_insts = create_call_function(inst.arg, False)
                call_insts[-1].copy_positions(inst)
                self.output.add_output_instructions(call_insts)
            else:
                # copy instruction, but without exception table data
                assert inst.target is None
                inst_copy = copy.copy(inst)
                inst_copy.exn_tab_entry = None
                self.output.add_output_instructions([inst_copy])

            self.output.add_output_instructions(cleanup)

            self.popn(push - stack_effect)
            for _ in range(push):
                self.push(UnknownVariable())
            self.output.add_output_instructions(
                self.create_call_resume_at(
                    self.next_instruction,
                    all_stack_locals_metadata,
                )
            )

        return wrapper

    return decorator


class BytecodeDispatchTableMeta(type):
    """Installs a `cls.dispatch_table` on every subclass to speed up calls to self.OPCODE()"""

    def __init__(cls: type, name: str, bases: Any, dct: Any) -> None:
        super().__init__(name, bases, dct)  # type: ignore[misc]

        def _missing(opname: str, *args: Any) -> None:
            unimplemented_v2(
                gb_type="Missing bytecode handler",
                context=f"{opname} with args {args}",
                explanation=f"Dynamo does not know how to handle the bytecode instruction `{opname}`.",
                hints=[
                    f"Do not trace code that produces the `{opname}` bytecode instruction "
                    "(see https://docs.python.org/3/library/dis.html for bytecode semantics).",
                    *graph_break_hints.SUPPORTABLE,
                ],
            )

        dispatch_table = {
            op: getattr(cls, opname, functools.partial(_missing, opname))
            for opname, op in dis.opmap.items()
        }
        # pyrefly: ignore [missing-attribute]
        cls.dispatch_table = [dispatch_table.get(i) for i in range(2**8)]


@dataclasses.dataclass
class ExceptionStack:
    """
    Exception stack that it is shared among all InstructionTranslator instances
    """

    # Exception handling in CPython is a bit confusing and some of the bytecode
    # have a slightly different behavior than what is documented. While reading
    # the documentation, is important to notice that the terms "current exception"
    # and "stack" sometimes refers to a C variable with the same name and the
    # exception stack, respectively.
    #
    # The lifetime of an exception is (Python 3.11+):
    #  + tx._raise_exception_variable(...) := sets the current_exception variable
    #  + PUSH_EXC_INFO := pushes the current_exception to the *exception stack*
    #  + POP_EXCEPT := pops TOS from the *exception stack*

    _exc_stack: list[ExceptionVals] = dataclasses.field(default_factory=list)
    _current_exception: Optional[ExceptionVals] = dataclasses.field(default=None)

    def clear_current_exception(self) -> None:
        self._current_exception = None

    def set_current_exception(self, val: ExceptionVals) -> None:
        self._set_context_and_break_context_reference_cycle(val)
        self._current_exception = val

    def move_current_exception_to_stack(self) -> None:
        assert self._current_exception is not None
        self.append(self._current_exception)
        self.clear_current_exception()

    def get_current_exception(self) -> ExceptionVals:
        assert self._current_exception is not None
        return self._current_exception

    def _set_context_recursive(
        self, val: ExceptionVals, prev_idx: int
    ) -> ExceptionVals:
        if (ctx := val.__context__) and type(ctx) is not ConstantVariable:  # type: ignore[union-attr]
            return val
        if len(self._exc_stack) + prev_idx > 0:
            prev = self._exc_stack[prev_idx]
            self._set_context_recursive(prev, prev_idx - 1)
            val.set_context(prev)  # type: ignore[union-attr, arg-type]
        return val

    def _break_context_reference_cycle(self, val: ExceptionVals) -> None:
        # See test_exceptions::test_raise_does_not_create_context_chain_cycle
        # Based on https://github.com/python/cpython/blob/e635bf2e49797ecb976ce45a67fce2201a25ca68/Python/errors.c#L207-L228
        # As noted on CPython, this is O(chain length) but the context chains
        # are usually very small
        o = slow_o = val
        slow_update_toggle = False  # floyd's algorithm for detecting cycle
        while True:
            context = o.__context__  # type: ignore[union-attr]
            if type(context) is ConstantVariable:  # context not set
                break

            if context is val:
                o.set_context(ConstantVariable(None))  # type: ignore[union-attr, arg-type]
                break

            o = context  # type: ignore[assignment]
            if o is slow_o:
                # pre-existing cycle - all exceptions on the path were
                # visited and checked
                break

            if slow_update_toggle:
                # visited all exceptions
                slow_o = slow_o.__context__  # type: ignore[union-attr, assignment]
            slow_update_toggle = not slow_update_toggle

    def _set_context_and_break_context_reference_cycle(
        self, val: ExceptionVals
    ) -> None:
        # set Exception.__context__
        self._set_context_recursive(val, len(self._exc_stack) - 1)
        self._break_context_reference_cycle(val)

    def pop(self) -> ExceptionVals:
        return self._exc_stack.pop()

    def append(self, val: ExceptionVals) -> None:
        self._exc_stack.append(val)

    def __len__(self) -> int:
        return len(self._exc_stack)

    def __getitem__(self, index: int) -> ExceptionVals:
        return self._exc_stack[index]

    def __str__(self) -> str:
        return f"{self._exc_stack=} - {self._current_exception=}"

    __repr__ = __str__


class InstructionTranslatorBase(
    metaclass=BytecodeDispatchTableMeta,
):
    output: OutputGraph
    symbolic_locals: dict[str, VariableTracker]
    symbolic_globals: dict[str, VariableTracker]
    symbolic_torch_function_state: SymbolicTorchFunctionState
    post_prune_cell_and_freevars: Optional[dict[str, VariableTracker]]
    stack: list[VariableTracker]
    instruction_pointer: Optional[int]
    current_instruction: Instruction
    block_stack: list[BlockStackEntry]
    lineno: int
    kw_names: Optional[ConstantVariable]
    accept_prefix_inst: bool
    prefix_insts: list[Instruction]
    inline_depth: int
    inconsistent_side_effects: bool
    current_speculation: Optional[SpeculationEntry]
    dispatch_table: list[Any]
    exn_vt_stack: ExceptionStack
    exec_recorder: Optional[ExecutionRecorder]
    strict_checks_fn: Optional[Callable[[VariableTracker], bool]]
    start_point: Optional[int]
    is_leaf_tracer: bool
    parent: Optional[InstructionTranslatorBase]
    debug_locals: list[tuple[VariableTracker, list[VariableTracker]]]
    package: Optional[CompilePackage]
    latest_bytecode_queue: deque[str]
    # Store the latest bytecode before graph_break() call by user

    def mark_inconsistent_side_effects(self) -> None:
        """
        InstructionTranslator has encountered instructions which may cause
        dynamo to see a different version of history from eager
        See: https://github.com/pytorch/pytorch/issues/110765
        """
        self.inconsistent_side_effects = True

    def maybe_has_backedge(self) -> bool:
        # This function employs a heuristic. It does not reliably detect a backedge.
        # The heuristic is straightforward: starting from the current instruction and
        # continuing to the end, if any jump instruction targets an instruction before
        # the current one, there might be a backedge.

        # Python 3.12 introduced changes to bytecode that group common paths in
        # blockstacks (with or try...else) and allow for early returns. Consequently,
        # there can be multiple RETURN_VALUE instructions. Another heuristic is to
        # halt detection upon encountering the first RETURN_VALUE or RETURN_CONST.

        # These heuristics can result in both false positives and negatives, but
        # in either case, the Dynamo code remains valid. For false positives
        # (where an edge is incorrectly marked as a backedge), Dynamo will
        # perform a SkipFrame instead of potentially applying optimizations. For
        # false negatives (where an edge that should be marked as a backedge
        # isn't), multiple graphs may be generated if there's a break in the
        # graph during a for loop. In general, its better to have fewer false
        # negatives so that Dynamo does not skip the whole frame.

        # If any parent tx has a backedge, then return True
        cur_tx: Optional[InstructionTranslatorBase] = self
        while cur_tx is not None:
            cur_offset = cur_tx.current_instruction.offset
            assert cur_tx.instruction_pointer is not None
            for inst in cur_tx.instructions[cur_tx.instruction_pointer :]:
                if inst.opname in ("RETURN_VALUE", "RETURN_CONST"):
                    break
                if inst.opname in JUMP_OPNAMES:
                    jump_offset = inst.argval
                    if jump_offset < cur_offset:
                        return True
            cur_tx = cur_tx.parent
        return False

    def cellvars(self) -> list[str]:
        return self.code_options["co_cellvars"]

    def freevars(self) -> list[str]:
        return self.code_options["co_freevars"]

    def cell_and_freevars(self) -> list[str]:
        if not hasattr(self, "_cell_and_freevars"):
            self._cell_and_freevars = self.cellvars() + self.freevars()
        return self._cell_and_freevars

    def prune_dead_locals(self) -> None:
        # keep cell and freevar references alive
        self.post_prune_cell_and_freevars = {
            k: v
            for k, v in self.symbolic_locals.items()
            if k in self.cell_and_freevars()
        }
        # Only keep the locals that must remain on the stack.
        reads = livevars_analysis(self.instructions, self.current_instruction)
        self.symbolic_locals = {
            k: v for k, v in self.symbolic_locals.items() if k in reads
        }

    def call_function(
        self,
        fn: VariableTracker,
        args: list[VariableTracker],
        kwargs: dict[str, VariableTracker],
    ) -> None:
        assert isinstance(fn, VariableTracker)
        assert isinstance(args, list)
        assert isinstance(kwargs, dict)
        assert all(
            isinstance(x, VariableTracker)
            for x in itertools.chain(args, kwargs.values())
        )
        inner_fn = None
        if hasattr(fn, "value"):
            inner_fn = fn.value
        if hasattr(fn, "fn"):
            inner_fn = fn.fn
        if inner_fn and callable(inner_fn) and is_forbidden(inner_fn):
            raise AssertionError(f"Attempt to trace forbidden callable {inner_fn}")
        self.push(fn.call_function(self, args, kwargs))  # type: ignore[arg-type]

    def inline_generator_function(
        self, fn: VariableTracker, args: Sequence[Any], kwargs: dict[str, Any]
    ) -> Any:
        """
        Redirect the call to the generator "call_function"
        """
        if not isinstance(fn, LocalGeneratorFunctionVariable):
            fn = LocalGeneratorFunctionVariable(fn)  # type: ignore[arg-type]
        return fn.call_function(self, args, kwargs)  # type: ignore[arg-type]

    def inline_user_function_return(
        self, fn: VariableTracker, args: Sequence[Any], kwargs: dict[str, Any]
    ) -> Any:
        """
        A call to some user defined function by inlining it.
        """
        self.is_leaf_tracer = False
        if config.enable_faithful_generator_behavior and is_generator(fn.get_code()):  # type: ignore[attr-defined]
            return self.inline_generator_function(fn, args, kwargs)
        else:
            return InliningInstructionTranslator.inline_call(self, fn, args, kwargs)

    def get_line_of_code_header(self, lineno: Optional[int] = None) -> str:
        if lineno is None:
            lineno = self.lineno
        inline_depth_str = (
            f" (inline depth: {self.inline_depth})" if self.inline_depth > 0 else ""
        )
        funcname = get_funcname(self.f_code.co_filename, lineno)
        funcname_str = "" if funcname is None else f" ({funcname})"
        return f"{self.f_code.co_filename}:{lineno} in {self.f_code.co_name}{funcname_str}{inline_depth_str}"

    def get_log_starts_line_log_str(self) -> str:
        log_str = f"TRACE starts_line {self.get_line_of_code_header()}\n"
        line = linecache.getline(self.f_code.co_filename, self.lineno).rstrip()
        log_str += f"    {line}"
        return log_str

    def starts_line(self, lineno: int) -> None:
        if self.lineno == lineno:
            return
        self.lineno = lineno
        TracingContext.set_current_loc(
            self.f_code.co_filename, lineno, self.f_code.co_name
        )

        if self.is_trace_source_log_enabled:
            trace_source_log.debug("%s", LazyString(self.get_log_starts_line_log_str))

    def step(self) -> bool:
        """Process exactly one instruction, return False we should exit"""
        self.error_on_graph_break = _get_error_on_graph_break()

        ip = self.instruction_pointer
        if ip is None:
            return False
        self.current_instruction = inst = self.instructions[ip]
        self.instruction_pointer = ip + 1

        if inst.starts_line:
            self.starts_line(inst.starts_line)

        if (
            not self.stack
            and self.should_compile_partial_graph()
            and self.is_non_empty_graph()
        ):
            self.current_speculation = self.speculate()
            if self.current_speculation.failed(self):
                self.step_graph_break(inst)
                return False

        if self.is_trace_bytecode_log_enabled:
            trace_bytecode_log.debug(
                "TRACE %s %s %s", inst.opname, inst.argval, repr(self.stack)
            )

        # Store the latest 20 bytecode execution for the process,
        # Used repr for byte processing and limiting the length to 2048
        if config.verbose:
            try:
                stack_repr = repr(self.stack)
            except ValueError:
                # Handle large integers that exceed sys.int_info.str_digits_check_threshold
                stack_repr = "<self.stack repr truncated due to large integer>"
            self.latest_bytecode_queue.append(
                f"TRACE {inst.opname} {repr(inst.argval)} {stack_repr}"
            )

        self.update_block_stack(inst)

        try:
            self.dispatch_table[inst.opcode](self, inst)
            return not self.output.should_exit
        except TensorifyScalarRestartAnalysis:
            raise
        except exc.ObservedException as e:
            self.exception_handler(e)
            return True
        except (ReturnValueOp, YieldValueOp):
            return False
        except (Unsupported, StepUnsupported) as e:
            if self.current_speculation is None:
                log.debug("empty checkpoint")
                if isinstance(e, StepUnsupported):
                    unimplemented_v2(
                        gb_type="torch._dynamo.step_unsupported() with empty checkpoint",
                        context="",
                        explanation="traced torch._dynamo.step_unsupported(), but there is no checkpoint "
                        "to step_graph_break from. This graph break is used for debugging only.",
                        hints=[
                            "Remove the torch._dynamo.step_unsupported() call.",
                            "Include at least one checkpoint: (1) include at least 2 ops and (2) make sure there is some "
                            "line of code that is not in a try/with block, and has an empty Python stack.",
                            *graph_break_hints.DYNAMO_BUG,
                        ],
                    )
                raise
            log.debug("step triggered compile", exc_info=True)

        self.current_speculation.fail_and_restart_analysis(self.error_on_graph_break)
        return False

    if sys.version_info >= (3, 11):

        def update_block_stack(self, inst: Instruction) -> None:
            # 3.11+ no longer uses a block stack, but we still keep track of one
            # so that we know which contexts are currently active.
            # For our purposes, all exception table entries with the same target
            # are considered to be part of the same "block".
            # NOTE: we only keep track of with blocks that are not contained in try blocks.
            # This is because we will not create continuation functions on graph breaks in try blocks,
            # but we may for with blocks. We do not push blocks here since
            # with blocks are pushed when handling BEFORE_WITH.
            entry = inst.exn_tab_entry
            if entry:
                # Detect when we have exited the top with block.
                # The with blocks on the block stack are not enclosed in try
                # blocks, so a with block's cleanup code should be in the
                # previous with block (if any).
                if (
                    len(self.block_stack) >= 2
                    and entry.target is not self.block_stack[-1].target
                    and entry.target is self.block_stack[-2].target
                ):
                    # exit the current block
                    self.block_stack.pop()
            else:
                # no longer in any block
                # It is possible for NOPs to be between two instructions
                # in the same block, but the NOPs are not covered by an
                # exception table entry. In this case, assume that we
                # are still in the same block.
                # In 3.12+, JUMP_BACKWARD might also not be covered by
                # an exception table entry, so we also assume that we
                # are still in the same block. It is probably safe to do
                # this in 3.11, even though we haven't encountered this case before.
                # In 3.14+, NOT_TAKEN might also not be covered by an exn table entry.
                if self.block_stack and inst.opname not in (
                    "NOP",
                    "JUMP_BACKWARD",
                    "NOT_TAKEN",
                ):
                    # If we really escape from a block and the current
                    # instruction is not in another block, then there
                    # should be no other nested blocks that we are in.
                    assert len(self.block_stack) == 1
                    self.block_stack.pop()

    else:

        def update_block_stack(self, inst: Instruction) -> None:
            pass

    @property
    def next_instruction(self) -> Instruction:
        assert self.instruction_pointer is not None
        return self.instructions[self.instruction_pointer]

    def step_graph_break(self, continue_inst: Instruction) -> None:
        # generate code from checkpoint
        assert not self.output.output_instructions
        assert self.current_speculation is not None
        # NOTE: adding an assert here since it seems like the only place
        # where we call step_graph_break right now is when the stack is empty,
        # so let's enforce that for now.
        assert not self.stack
        # NOTE: if we support non-empty self.stack in the future, the `stack_pops` argument
        # below should be set to the stack length to ensure that the stack is codegen'd
        # for the rest of the function.
        all_stack_locals_metadata = self.output.compile_subgraph(
            self,
            partial_convert=True,
            reason=GraphCompileReason("step_unsupported", [self.frame_summary()]),
        )
        # current frame state
        # cells,
        # [
        #   frame N locals,
        #   frame N-1 stack + locals,
        #   ...,
        #   frame 1 stack + locals,
        # ],
        if self.parent:
            from .eval_frame import skip_code

            # nested graph break
            assert config.nested_graph_breaks
            cg = PyCodegen(self.output.root_tx)

            # codegen cells and frame values only for frame N
            cg.extend_output(
                [
                    *create_copy(2),
                    cg.create_load_const(0),
                    cg.create_binary_subscr(),
                    create_instruction("BUILD_LIST", arg=1),
                    *create_copy(2),
                    cg.create_load_const(0),
                    cg.create_binary_subscr(),
                    create_instruction("BUILD_LIST", arg=1),
                ]
            )
            # No need to fix stack, since stack is assumed to be empty here.
            # Do NOT handle_inactive_ctx because we will be skipping this resume code.
            leaf_resume_code, leaf_resume_name = self.create_resume(
                0, continue_inst, all_stack_locals_metadata[0], [], cg, True, False
            )
            skip_code(leaf_resume_code)

            # current frame state
            # cells,
            # [
            #   frame N locals,
            #   frame N-1 stack + locals,
            #   ...,
            #   frame 1 stack + locals,
            # ], [frame N cells], [frame N locals],
            self.codegen_call_resume([leaf_resume_code], [leaf_resume_name], cg)

            # current frame state
            # cells,
            # [
            #   frame N locals,
            #   frame N-1 stack + locals,
            #   ...,
            #   frame 1 stack + locals,
            # ], leaf_resume result

            # pop frame N cells and locals
            cg.extend_output(
                [
                    *create_copy(2),
                    cg.create_load_const(0),
                    create_instruction("DELETE_SUBSCR"),
                    *create_copy(3),
                    cg.create_load_const(0),
                    create_instruction("DELETE_SUBSCR"),
                ]
            )

            # add the leaf_resume result to frame N-1 stack
            num_stack = all_stack_locals_metadata[1].num_stack
            cg.extend_output(
                [
                    create_instruction("BUILD_LIST", arg=1),
                    *create_copy(2),
                    cg.create_load_const(0),
                    cg.create_binary_subscr(),
                    *create_binary_slice(num_stack, num_stack, True),
                ]
            )
            self.parent.push(UnknownVariable())
            all_stack_locals_metadata[1].num_stack += 1

            # current frame state
            # cells, frame_values
            # extract frame N-1 stack to stack
            cg.extend_output(
                [
                    create_dup_top(),
                    cg.create_load_const(0),
                    cg.create_binary_subscr(),
                    *create_binary_slice(0, num_stack + 1),
                ]
            )

            # current frame state
            # cells, frame_values, frame N-1 stack + leaf_resume result
            # remove frame N-1 stack from frame_values
            cg.extend_output(
                # frame_values[0] = frame_values[0][num_stack + 1:]
                [
                    *create_copy(2),
                    cg.create_load_const(0),
                    cg.create_binary_subscr(),
                    create_dup_top(),
                    *create_binary_slice(num_stack + 1, None),
                    *create_swap(2),
                    cg.create_load_const(0),
                    create_instruction("STORE_SUBSCR"),
                ]
            )

            # current frame state
            # cells, frame_values, frame N-1 stack + leaf_resume result
            # unpack the stack (need to unpack twice since UNPACK_SEQUENCE unpacks in reverse order)
            cg.extend_output(
                [
                    create_instruction("UNPACK_SEQUENCE", arg=num_stack + 1),
                    create_instruction("BUILD_LIST", arg=num_stack + 1),
                    create_instruction("UNPACK_SEQUENCE", arg=num_stack + 1),
                ]
            )

            # call the remaining resume functions
            # current frame state
            # [frame N-1 cells, ..., frame 1 cells],
            # [
            #   frame N-1 locals,
            #   frame N-2 stack + locals,
            #   ...,
            #   frame 1 stack + locals,
            # ], *(frame N-1 stack), leaf_resume result
            self.output.add_output_instructions(
                cg.get_instructions()
                + self.parent.create_call_resume_at(
                    self.parent.next_instruction, all_stack_locals_metadata[1:]
                )
            )
        else:
            # pop cells
            self.output.add_output_instructions(
                [
                    *create_swap(2),
                    create_instruction("POP_TOP"),
                ]
            )
            # load locals from frame values
            cg = PyCodegen(self.output.root_tx)
            self.output.add_output_instructions(
                [
                    cg.create_load_const(-1),
                    cg.create_binary_subscr(),
                ]
            )
            for local, idx in all_stack_locals_metadata[-1].locals_names.items():
                self.output.add_output_instructions(
                    [
                        create_dup_top(),
                        cg.create_load_const(idx),
                        cg.create_binary_subscr(),
                        cg.create_store(local),
                    ]
                )
            self.output.add_output_instructions(
                [
                    create_instruction("POP_TOP"),
                    create_jump_absolute(continue_inst),
                    *self.instructions,
                ]
            )

    def run_ctx_mgr(self) -> Any:
        # NB: Don't push the top level frame summary; set_current_loc will
        # take care of it.  However, DO make sure we attach real_stack to
        # exceptions
        return TracingContext.current_frame(None)

    def run(self) -> None:
        with self.run_ctx_mgr():
            dump_file(self.f_code.co_filename)
            try:
                self.output.push_tx(self)
                self.start_point = self.instruction_pointer
                try:
                    while self.step():
                        pass
                except Exception as e:
                    if self.is_tracing_resume_prologue:
                        raise ResumePrologueTracingError(
                            "Error while tracing through a Dynamo-generated resume function prologue. "
                            "Errors are not allowed when tracing resume function prologues.\n"
                            f"{type(e).__qualname__}: {str(e)}"
                        ).with_traceback(e.__traceback__) from None
                    raise
            except TensorifyScalarRestartAnalysis:
                raise
            except BackendCompilerFailed:
                raise
            except RuntimeError as e:
                if hasattr(e, "msg") and "Data-dependent" in e.msg:
                    readable_graph = torch.fx.GraphModule(
                        self.output.nn_modules, self.output.graph
                    ).print_readable(
                        print_output=False, include_stride=True, include_device=True
                    )
                    e.partial_fx_graph = readable_graph  # type: ignore[attr-defined]
                    raise

                raise
            except Exception as e:
                if self.exec_recorder:
                    e.exec_record = self.exec_recorder.get_record()  # type: ignore[attr-defined]

                raise
            finally:
                self.output.pop_tx()
                # Cleanup the outputGraph to delete the held tensors. We perform the
                # cleanup only for InstructionTranslator and not
                # InliningInstructionTranslator. The InliningInstructionTranslator
                # mutates the output object and is restored to original state if
                # there was an exception.
                if isinstance(self, InstructionTranslator):
                    self.output.cleanup()

                    # Note that this call maybe redundant if compile_subgraph is
                    # called. This is ok, because calling exit stack close()
                    # twice is not an issue (second stop is a no op).
                    self.output.mark_bytecode_tracing_stop()

    def push(self, val: Optional[VariableTracker]) -> None:
        assert val is None or isinstance(val, VariableTracker), (
            f"push expects VariableTracker, got {typestr(val)}"
        )
        self.stack.append(val)  # type: ignore[arg-type]

    def push_many(self, vals: list[VariableTracker]) -> None:
        for val in vals:
            self.push(val)

    def pop(self) -> VariableTracker:
        return self.stack.pop()

    def popn(self, n: int) -> list[VariableTracker]:
        return [*reversed([self.pop() for _ in range(n)])]

    def LOAD_FAST(self, inst: Instruction) -> None:
        name = inst.argval
        if self.exec_recorder and name in self.f_locals:
            self.exec_recorder.add_local_var(name, self.f_locals[name])

        try:
            self.push(self.symbolic_locals[name].unwrap())
        except KeyError:
            if name.startswith("."):
                try:
                    # This happens in dict/list comprehensions
                    new_name = name.replace(".", "implicit")
                    self.push(self.symbolic_locals[new_name])
                except KeyError:
                    unimplemented_v2(
                        gb_type="Attempted to read undefined local variable (implicit)",
                        context=f"LOAD_FAST {name}",
                        explanation=f"Could not find an implicit local variable with name `{name}`",
                        hints=[
                            "This happens in dict/list comprehensions",
                            *graph_break_hints.USER_ERROR,
                        ],
                    )
            else:
                unimplemented_v2(
                    gb_type="Attempted to read undefined local variable",
                    context=f"LOAD_FAST {name}",
                    explanation=f"Could not find a local variable with name `{name}`",
                    hints=[*graph_break_hints.USER_ERROR],
                )

        # for continuation functions
        if name.startswith("__stack"):
            self.symbolic_locals.pop(name)

    def LOAD_DEREF(self, inst: Instruction) -> None:
        assert inst.argval in self.cell_and_freevars()
        cell = self.symbolic_locals[inst.argval]
        contents_var = self.output.side_effects.load_cell(cell)
        self.push(contents_var)

        if self.exec_recorder and inst.argval in self.f_locals:
            self.exec_recorder.add_local_var(inst.argval, self.f_locals[inst.argval])

    def STORE_FAST(self, inst: Instruction) -> None:
        name = inst.argval
        loaded_vt = self.pop()
        loaded_vt.set_name_hint(name)
        self.symbolic_locals[name] = loaded_vt
        if name == IS_TRACING_RESUME_PROLOGUE_VARNAME:
            val = loaded_vt.as_python_constant()
            assert type(val) is bool
            self.is_tracing_resume_prologue = val

    def DELETE_FAST(self, inst: Instruction) -> None:
        del self.symbolic_locals[inst.argval]

    def STORE_DEREF(self, inst: Instruction) -> None:  # type: ignore[override]
        assert inst.argval in self.cell_and_freevars()
        cell = self.symbolic_locals[inst.argval]
        val = self.pop()
        self.output.side_effects.store_cell(cell, val)

        assert isinstance(cell, CellVariable)  # tame mypy
        if cell.local_name is not None:
            val.set_name_hint(cell.local_name)  # type: ignore[attr-defined]

    LOAD_CLOSURE = LOAD_FAST

    def _load_const(self, inst: Instruction) -> VariableTracker:
        i = inst.arg
        if i is None:
            return ConstantVariable.create(value=inst.argval)  # type: ignore[return-value]
        val = self._constants_cache[i]
        if not val:
            self._constants_cache[i] = ConstantVariable.create(value=inst.argval)  # type: ignore[call-overload]
            val = self._constants_cache[i]
        assert val is not None
        return val

    def LOAD_CONST(self, inst: Instruction) -> None:
        self.push(self._load_const(inst))

    def _load_global(self, inst: Instruction) -> None:
        name = inst.argval

        if self.exec_recorder:
            if name in self.f_globals:
                self.exec_recorder.add_global_var(name, self.f_globals[name])
            else:
                assert name in self.f_builtins
                self.exec_recorder.builtins[name] = self.f_builtins[name]

        if name not in self.f_globals:
            return self.load_builtin(inst)

        if name in self.symbolic_globals:
            variable = self.output.side_effects[self.symbolic_globals[name]]
            self.push(self.output.side_effects.load_global(variable, name))
            return

        value = self.f_globals[name]
        self.push(VariableTracker.build(self, value, GlobalSource(name)))

    @functools.cached_property
    def nn_modules_globals_vt(self) -> VariableTracker:
        module_name = "torch.nn.modules.module"
        module_source = self.import_source(module_name)
        fglobals_value = _import_module(module_name)
        return VariableTracker.build(self, fglobals_value, module_source)

    def LOAD_GLOBAL(self, inst: Instruction) -> None:
        assert inst.arg is not None
        if sys.version_info >= (3, 11) and sys.version_info < (3, 13) and inst.arg % 2:
            self.PUSH_NULL(inst)
        self._load_global(inst)
        if sys.version_info >= (3, 13) and inst.arg % 2:
            self.PUSH_NULL(inst)

    def STORE_GLOBAL(self, inst: Instruction) -> None:
        value = self.pop()
        name = inst.argval
        source = GlobalSource(name)
        if name not in self.symbolic_globals:
            self.symbolic_globals[name] = object()  # type: ignore[assignment]  # sentinel object
        variable = self.output.side_effects.track_global_existing(
            source, self.symbolic_globals[name]
        )
        if isinstance(value, RemovableHandleVariable):
            unimplemented_v2(
                gb_type="Storing Tensor hook handle in globals",
                context=name,
                explanation="This is not supported.",
                hints=[],
            )
        self.output.side_effects.store_global(variable, name, value)

    # Cache note: This cache only exists for the duration of this
    # InstructionTranslator - so it should be safe to do.
    @cache_method
    def import_source(self, module_name: str) -> GlobalSource:
        """Create an alias to a module for use in guards"""
        if "torch_package" in module_name:
            value = torch.package.package_importer._package_imported_modules[
                module_name
            ]
            alias = (
                module_name.replace(">", "_").replace("<", "_").replace(".", "_dot_")
            )
        else:
            value = _import_module(module_name)
            alias = f"__import_{module_name.replace('.', '_dot_')}"

        if self.package is not None:
            self.package.add_import_source(alias, module_name)
        self.output.import_sources[alias] = module_name
        f_globals = self.output.global_scope
        assert alias not in f_globals or f_globals[alias] is value
        f_globals[alias] = value
        self.output.update_co_names(alias)
        return GlobalSource(alias)

    def resolve_name(self, name: str, package: str, level: int) -> str:
        """
        Copied from the Cpython implementation of __import__
        Resolve a relative module name to an absolute one.
        https://github.com/python/cpython/blob/5a094f0255eea1db58fb2cf14c200971e64ec36e/Lib/importlib/_bootstrap.py#L902
        """
        bits = package.rsplit(".", level - 1)
        if len(bits) < level:
            raise ImportError("attempted relative import beyond top-level package")
        base = bits[0]
        return f"{base}.{name}" if name else base

    def calc_package(self) -> str:
        """
        Copied from the Cpython implementation of __import__
        https://github.com/python/cpython/blob/5a094f0255eea1db58fb2cf14c200971e64ec36e/Lib/importlib/_bootstrap.py#L1090
        """
        package = self.f_globals.get("__package__")
        spec = self.f_globals.get("__spec__")
        if package is not None:
            if spec is not None and package != spec.parent:
                log.warning(
                    "__package__ != __spec__.parent (%r != %r)",
                    package,
                    spec.parent,
                    stacklevel=3,
                )
            return package
        elif spec is not None:
            return spec.parent
        else:
            log.warning(
                "can't resolve package from __spec__ or __package__, "
                "falling back on __name__ and __path__",
                stacklevel=3,
            )
            package = self.f_globals["__name__"]
            if "__path__" not in self.f_globals:
                package = package.rpartition(".")[0]
        return package

    def IMPORT_NAME(self, inst: Instruction) -> None:
        level, fromlist = self.popn(2)
        level = level.as_python_constant()
        fromlist = fromlist.as_python_constant()
        module_name = inst.argval

        # Are we replaying? if so, load recorded module
        recorded_name = (
            f"{ExecutionRecorder.LOCAL_MOD_PREFIX}_{level}_{fromlist}_{module_name}"
        )
        if recorded_name in self.f_globals:
            value = self.f_globals[recorded_name]
            source = GlobalSource(recorded_name)
        else:
            try:
                value = __import__(
                    module_name,
                    fromlist=fromlist,
                    level=level,
                    globals=self.f_globals,
                )
            except ImportError:
                unimplemented_v2(
                    gb_type="Import failure",
                    context=f"module_name: {module_name}, fromlist: {fromlist}, level={level}",
                    explanation="Failure when attempting to import.",
                    hints=[*graph_break_hints.USER_ERROR],
                )

            if level != 0:
                pkg = self.calc_package()
                module_name = self.resolve_name(module_name, pkg, level)

            # For __import__, when the name variable is of the form package.module,
            # normally, the top-level package (the name up till the first dot) is
            # returned, not the module named by module_name. However, when a
            # non-empty fromlist argument is given, the module named by name is
            # returned. Therefore, we set the source correctly here.
            if not fromlist:
                top_level_module_name = module_name.partition(".")[0]
                source = self.import_source(top_level_module_name)
            else:
                source = self.import_source(module_name)

        if self.exec_recorder:
            # pyrefly: ignore [unbound-name]
            self.exec_recorder.add_local_mod(recorded_name, value)

        # pyrefly: ignore [unbound-name]
        if istype(value, (types.ModuleType, DummyModule)):
            # pyrefly: ignore [unbound-name]
            self.push(PythonModuleVariable(value, source=source))
        else:
            unimplemented_v2(
                gb_type="Bad import result",
                # pyrefly: ignore [unbound-name]
                context=typestr(value),
                explanation="Import result is not a Python module.",
                hints=[],
            )

    # fb internal 3.12 opcode
    EAGER_IMPORT_NAME = IMPORT_NAME

    def IMPORT_FROM(self, inst: Instruction) -> None:
        self.DUP_TOP(inst)
        self._load_attr(inst.argval)

    # Cache note: This cache only exists for the duration of this
    # InstructionTranslator - so it should be safe to do.
    @cache_method
    def load_builtin_from_argval(self, argval: Any) -> VariableTracker:
        if argval not in self.f_builtins:
            raise Unsupported(f"name '{argval}' is not defined")
        val = self.f_builtins[argval]

        if callable(val):
            builtins_source = GlobalSource(
                self.output.name_of_builtins_dict_key_in_fglobals
            )
            var_source = DictGetItemSource(builtins_source, argval)
            return VariableTracker.build(self, val, var_source)
        else:
            assert is_builtin_constant(val)
            return ConstantVariable.create(value=val)

    def load_builtin(self, inst: Instruction) -> None:
        self.push(self.load_builtin_from_argval(inst.argval))

    def jump(self, inst: Instruction) -> None:
        assert self.instruction_pointer is not None
        assert self.start_point is not None
        assert inst.target is not None
        get_metrics_context().increment(
            "ir_count", self.instruction_pointer - self.start_point
        )
        self.instruction_pointer = self.indexof[inst.target]
        self.start_point = self.instruction_pointer

    JUMP_FORWARD = jump
    JUMP_ABSOLUTE = jump

    POP_JUMP_IF_FALSE = generic_jump(operator.not_, False)
    POP_JUMP_IF_TRUE = generic_jump(operator.truth, False)
    JUMP_IF_FALSE_OR_POP = generic_jump(operator.not_, True)
    JUMP_IF_TRUE_OR_POP = generic_jump(operator.truth, True)

    def SETUP_LOOP(self, inst: Instruction) -> None:
        # only exists in python<=3.7
        assert inst.target is not None
        self.block_stack.append(BlockStackEntry(inst, inst.target, len(self.stack)))

    def SETUP_EXCEPT(self, inst: Instruction) -> None:
        # only exists in python<=3.7
        assert inst.target is not None
        self.block_stack.append(BlockStackEntry(inst, inst.target, len(self.stack)))

    def POP_BLOCK(self, inst: Instruction) -> None:
        self.block_stack.pop()

    def SETUP_WITH(self, inst: Instruction) -> None:
        self.setup_or_before_with(inst)

    def SETUP_FINALLY(self, inst: Instruction) -> None:
        assert inst.target is not None
        self.block_stack.append(BlockStackEntry(inst, inst.target, len(self.stack)))

    def BEGIN_FINALLY(self, inst: Instruction) -> None:
        self.push(None)

    def WITH_CLEANUP_START(self, inst: Instruction) -> None:
        exit, exc = self.popn(2)
        assert exc is None
        self.push(exc)
        # pyrefly: ignore [bad-argument-type]
        self.push(exit.call_function(self, [ConstantVariable.create(None)] * 3, {}))

    def WITH_CLEANUP_FINISH(self, inst: Instruction) -> None:
        self.popn(2)
        self.push(None)

    def FOR_ITER(self, inst: Instruction) -> None:
        it = self.pop().realize()
        try:
            val = it.next_variable(self)
            self.push(it)
            self.push(val)
        except (StopIteration, exc.ObservedUserStopIteration) as e:
            if isinstance(e, exc.ObservedUserStopIteration):
                exc.handle_observed_exception(self)

            # leave iterator upon exhaustion in 3.12
            if sys.version_info >= (3, 12):
                # CPython 3.12 actually jumps to the instruction after the END_FOR
                # and performs the action of END_FOR as part of FOR_ITER. We jump
                # to the END_FOR and run it, so we need to make sure 2 values are
                # on the stack for it to pop.
                self.push(it)
                self.push(ConstantVariable.create(None))
            self.jump(inst)

    def _create_exception_type(self, val: VariableTracker) -> VariableTracker:
        if isinstance(
            val, (variables.BuiltinVariable, UserDefinedExceptionClassVariable)
        ):
            # Create the instance of the exception type
            # https://github.com/python/cpython/blob/3.11/Python/ceval.c#L6547-L6549
            val = val.call_function(self, [], {})  # type: ignore[arg-type]
        return val

    def _raise_exception_variable(self, val: VariableTracker) -> NoReturn:
        # User can raise exception in 2 ways
        #   1) raise exception type - raise NotImplementedError
        #   2) raise exception instance - raise NotImplemetedError("foo")

        # 1) when user raises exception type
        val = self._create_exception_type(val)

        # Handle https://peps.python.org/pep-0479/
        # CPython 3.12+ has a specific bytecode instruction (CALL_INTRINSIC_1 3) for this
        if (
            is_generator(self.f_code)
            and isinstance(val, variables.ExceptionVariable)
            and val.exc_type is StopIteration
        ):
            val = variables.BuiltinVariable(RuntimeError).call_function(self, [], {})  # type: ignore[arg-type]

        # Save the exception in a global data structure
        self.exn_vt_stack.set_current_exception(val)  # type: ignore[arg-type]

        # 2) when user raises exception instance
        if self._isinstance_exception(val):
            observed_exception_type = exc.get_dynamo_observed_exception(val.exc_type)  # type: ignore[attr-defined, union-attr]
            raise observed_exception_type(f"raised exception {val}")
        unimplemented_v2(
            gb_type="Failed to raise exception",
            context=str(exc),
            explanation="Attempted to raise a non-Exception type/value.",
            hints=[*graph_break_hints.USER_ERROR],
        )

    def RAISE_VARARGS(self, inst: Instruction) -> None:
        if inst.arg == 0:
            if not len(self.exn_vt_stack):
                msg = ConstantVariable("No active exception to reraise")
                exc.raise_observed_exception(RuntimeError, self, args=[msg])

            # re-raise the previous exception. Here CPython refers to the exception
            # on top of the exception stack
            assert len(self.exn_vt_stack)
            val = self.exn_vt_stack[-1]
            assert self._isinstance_exception(val), val
            self._raise_exception_variable(val)
        elif inst.arg == 1:
            # raise TOS
            val = self.stack[-1]  # type: ignore[assignment]
            self._raise_exception_variable(val)
        else:
            # raise .. from ...
            from_vt = self.pop()
            val = self.pop()  # type: ignore[assignment]
            try:
                self._raise_exception_variable(val)
            finally:
                # Update __cause__/__supppress_context__ in the raised exception
                curr_exc = self.exn_vt_stack.get_current_exception()
                cause = self._create_exception_type(from_vt)
                curr_exc.call_setattr(self, ConstantVariable("__cause__"), cause)  # type: ignore[arg-type, union-attr, assignment]

    def CLEANUP_THROW(self, inst: Instruction) -> None:
        # https://github.com/python/cpython/pull/96010
        tos = self.stack[-1]
        assert isinstance(tos, ExceptionVariable)
        if tos.exc_type is StopIteration:
            unimplemented_v2(
                gb_type="CLEANUP_THROW with StopIteration",
                context="",
                explanation="Received StopIteration when handling generator.throw/close. This is not supported.",
                hints=[],
            )
        else:
            self.RERAISE(inst)

    def RERAISE(self, inst: Instruction) -> None:
        # https://docs.python.org/3/library/dis.html#opcode-RERAISE
        #   Re-raises the exception currently on top of the stack. If oparg is
        #   non-zero, pops an additional value from the stack which is used to
        #   set f_lasti of the current frame.

        if sys.version_info >= (3, 11):
            # RERAISE is currently supported in a narrow case of `raise ... from None`
            val = self.pop()
            if inst.argval:
                # RERAISE 1
                _ = self.pop()
                self._raise_exception_variable(val)
            else:
                # RERAISE 0
                self.push(val)
                self._raise_exception_variable(val)
        else:
            _exc = self.pop()
            val = self.pop()
            _tb = self.pop()
            self._raise_exception_variable(val)

    def _isinstance_exception(self, val: VariableTracker) -> TypeIs[ExceptionVals]:
        return isinstance(
            val,
            (
                variables.ExceptionVariable,
                UserDefinedExceptionClassVariable,
                UserDefinedExceptionObjectVariable,
            ),
        )

    def WITH_EXCEPT_START(self, inst: Instruction) -> None:
        args: list[VariableTracker] = []
        if sys.version_info >= (3, 11):
            fn_loc = 4 if sys.version_info < (3, 14) else 5
            # At the top of the stack are 4 values:
            #    - TOP = exc_info()
            #    - SECOND = previous exception
            #    - THIRD: lasti of exception in exc_info()
            #    - FOURTH: the context.__exit__ bound method
            #    We call FOURTH(type(TOP), TOP, GetTraceback(TOP)).
            #    Then we push the __exit__ return value.
            # In Python 3.14+, there is a NULL placed between the context.__exit__ bound method and the lasti,
            # that is, fn is now the 5th from TOS.
            assert len(self.stack) >= fn_loc
            fn = self.stack[-fn_loc]
            val = self.stack[-1]
            assert self._isinstance_exception(val)
            typ = BuiltinVariable(val.exc_type)  # type: ignore[attr-defined, union-attr]
            tb = ConstantVariable(None)
            if sys.version_info >= (3, 14):
                if not isinstance(self.stack[-4], NullVariable):
                    args.append(self.stack[-4])
        else:
            assert len(self.stack) >= 7
            fn = self.stack[-7]
            val = self.stack[-2]
            assert self._isinstance_exception(val)
            typ = BuiltinVariable(val.exc_type)  # type: ignore[attr-defined]
            tb = ConstantVariable(None)

        args += [typ, val, tb]
        self.call_function(fn, args, {})

    def exception_handler(self, raised_exception: ObservedException) -> None:
        observed_exn_gb_explanation = (
            "Dynamo found no exception handler at the top-level compiled function "
            "when encountering an exception. Exception will propagate outside the compiled region."
        )

        def bubble_exception_to_interpreter() -> None:
            # Bubble the exception to the interpreter
            curr_exc = self.exn_vt_stack.get_current_exception()
            dynamo_exc = exc.get_dynamo_observed_exception(curr_exc.python_type())
            assert isinstance(raised_exception, dynamo_exc)  # sanity check
            unimplemented_v2(
                gb_type="Observed exception",
                context=f"raised exception {curr_exc.python_type_name()}({curr_exc.args})",  # type: ignore[union-attr]
                explanation=observed_exn_gb_explanation,
                hints=[
                    *graph_break_hints.USER_ERROR,
                    *graph_break_hints.SUPPORTABLE,
                ],
                from_exc=raised_exception,
            )

        if sys.version_info >= (3, 11):
            exn_tab_entry = self.current_instruction.exn_tab_entry
            if exn_tab_entry:
                # Implementation is based on https://github.com/python/cpython/blob/3.11/Objects/exception_handling_notes.txt

                # 1) pop values from the stack until it matches the stack depth
                # for the handler
                while len(self.stack) > exn_tab_entry.depth:
                    self.pop()

                # 2) if 'lasti' is true, then push the offset that the exception was raised at
                if exn_tab_entry.lasti:
                    self.push(
                        variables.ConstantVariable(self.current_instruction.offset)
                    )

                # 3) push the exception to the stack
                self.push(self.exn_vt_stack.get_current_exception())

                # 4) jump to the handler
                self.jump(exn_tab_entry)  # type: ignore[arg-type]
            else:
                # No handler found. Bubble the exception to the parent
                # instruction translator. We use special exception for this.
                self.stack.clear()
                if type(self) is InstructionTranslator:
                    bubble_exception_to_interpreter()
                raise raised_exception
        else:
            if len(self.block_stack):
                # base implementation - https://github.com/python/cpython/blob/3.10/Python/ceval.c#L4455

                block_stack_entry = self.block_stack.pop()

                while block_stack_entry.inst.opname == "EXCEPT_HANDLER":
                    # TODO(anijain2305) - This is not tested .. unable to create a testcase
                    # https://github.com/python/cpython/blob/3.10/Python/ceval.c#L1456
                    self.popn(3)
                    self.exn_vt_stack.pop()
                    if len(self.block_stack) == 0:
                        # No handler found in this frame. Bubble the exception to the parent
                        # instruction translator.
                        self.stack.clear()
                        if type(self) is InstructionTranslator:
                            unimplemented_v2(
                                gb_type="Observed exception (EXCEPT_HANDLER)",
                                context=str(raised_exception),
                                explanation=observed_exn_gb_explanation
                                + " This graph break is unexpected.",
                                hints=[*graph_break_hints.DYNAMO_BUG],
                            )

                        raise raised_exception
                    block_stack_entry = self.block_stack.pop()

                exception_var = self.exn_vt_stack.get_current_exception()
                self.exn_vt_stack.move_current_exception_to_stack()

                # 1) pop values from the stack until it matches the stack depth
                # for the handler
                while len(self.stack) > block_stack_entry.stack_index:
                    self.pop()

                # Push a dummy block stack entry of EXCEPT_HANDLER
                # https://github.com/python/cpython/blob/3.10/Python/ceval.c#L1456
                except_handler_inst = Instruction(1e6, "EXCEPT_HANDLER", None, 0)
                self.block_stack.append(
                    BlockStackEntry(except_handler_inst, None, len(self.stack))
                )

                # Push old exception
                if len(self.exn_vt_stack) >= 2:
                    old_exception = self.exn_vt_stack[-2]

                    # Push the old exception on to stack - tb, value, type
                    # Traceback is currently mapped to UnknownVariable
                    self.push(variables.UnknownVariable())
                    self.push(old_exception)
                    self.push(variables.BuiltinVariable(old_exception.exc_type))
                else:
                    # Push empty exception tb, value, type
                    self.push(variables.ConstantVariable(None))
                    self.push(variables.ConstantVariable(None))
                    self.push(variables.ConstantVariable(None))

                # Push new exception - tb, val, type
                # Traceback is currently mapped to UnknownVariable
                self.push(variables.UnknownVariable())
                self.push(exception_var)
                self.push(variables.BuiltinVariable(exception_var.exc_type))

                # Jump to target
                self.jump(block_stack_entry)
            else:
                # No handler found. Bubble the exception to the parent
                # instruction translator. We use special exception for this.
                self.stack.clear()
                if type(self) is InstructionTranslator:
                    bubble_exception_to_interpreter()
                raise raised_exception

    def PUSH_EXC_INFO(self, inst: Instruction) -> None:
        # https://docs.python.org/3/library/dis.html#opcode-PUSH_EXC_INFO
        #   Pops a value from the stack. Pushes the current exception to the top
        #   of the stack. Pushes the value originally popped back to the stack.
        #
        # The behavior of this opcode in CPython is a bit different than what it
        # is described. It pops a value from the stack, pushes the top of the
        # exception stack to the interpreter stack and moves the
        # "current exception" to the exception stack.
        #
        # As an example, suppose the stack is in the following state:
        #   + stack = [..., ConstantVariable(1), ConstantVariable(2)]
        #   + current_exception = TypeError
        #   + exception_stack = [ValueError]
        #
        # After PUSH_EXC_INFO is executed
        #   + stack = [..., ConstantVariable(1), ValueError, ConstantVariable(2)]
        #   + current_exception = None
        #   + exception_stack = [ValueError, TypeError]

        val = self.pop()
        if len(self.exn_vt_stack) == 0:
            prev_exc: VariableTracker = ConstantVariable(None)
        else:
            prev_exc = self.exn_vt_stack[-1]
        self.push(prev_exc)
        self.push(val)
        self.exn_vt_stack.move_current_exception_to_stack()

    def POP_EXCEPT(self, inst: Instruction) -> None:
        if sys.version_info >= (3, 11):
            _ = self.pop()
            # This exception is handled and therefore we can clear the error indicator
            assert len(self.exn_vt_stack)
            self.exn_vt_stack.pop()
        else:
            assert len(self.block_stack) > 0
            if self.block_stack[-1].inst.opname != "EXCEPT_HANDLER":
                raise AssertionError(
                    "Bug in Dynamo tracing of exception handling."
                    "Top of the block stack is not EXCEPT_HANDLER."
                )
            self.block_stack.pop()

            self.popn(3)

            # This exception is handled and therefore we can clear the error indicator
            assert len(self.exn_vt_stack)
            self.exn_vt_stack.pop()

    def check_if_exc_matches(self) -> bool:
        assert len(self.stack) >= 2
        expected_exc_types = self.pop()
        if sys.version_info >= (3, 11):
            # CHECK_EXC_MATCH (which is used from 3.11 onwards) does not pop.
            # This is the description from the disassembly doc
            #
            # Performs exception matching for ``except``. Tests whether the ``STACK[-2]``
            # is an exception matching ``STACK[-1]``. Pops ``STACK[-1]`` and pushes the boolean
            # result of the test.
            exc_instance = self.stack[-1]
        else:
            # This is used prior to 3.11 via opcode JUMP_IF_NOT_EXC_MATCH
            # There is no documentation but here is the code pointer that does 2 pops
            # https://github.com/python/cpython/blob/3.10/Python/ceval.c#L3650-L3665
            exc_instance = self.stack.pop()

        # Users can check exception in 3 ways
        # 1) except NotImplementedError --> BuiltinVariable
        # 2) except CustomException --> UserDefinedExceptionClasVariable
        # 3) except (NotImplemetedError, AttributeError) -> TupleVariable

        if not isinstance(
            expected_exc_types,
            (
                BuiltinVariable,
                TupleVariable,
                UserDefinedExceptionClassVariable,
                UserDefinedExceptionObjectVariable,
            ),
        ):
            unimplemented_v2(
                gb_type="Exception with bad expected type",
                context=str(expected_exc_types),
                explanation=f"`except ...` has unsupported type {expected_exc_types}.",
                hints=[*graph_break_hints.USER_ERROR],
            )

        if sys.version_info >= (3, 11):
            if not self._isinstance_exception(exc_instance):
                unimplemented_v2(
                    gb_type="Caught non-Exception value",
                    context=str(exc_instance),
                    explanation=f"Except expects to receive an object of Exception type but received {exc_instance}.",
                    hints=[*graph_break_hints.USER_ERROR],
                )

        if isinstance(expected_exc_types, TupleVariable):
            expected_types = expected_exc_types.items
        else:
            expected_types = [
                expected_exc_types,
            ]

        for expected_type in expected_types:
            if not isinstance(
                expected_type,
                (
                    BuiltinVariable,
                    UserDefinedExceptionObjectVariable,
                    UserDefinedExceptionClassVariable,
                ),
            ):
                unimplemented_v2(
                    gb_type="Exception with non-type expectation",
                    context=str(expected_type),
                    explanation=f"`except ...` expects a non-type: {expected_type}.",
                    hints=[*graph_break_hints.USER_ERROR],
                )
            if self._isinstance_exception(exc_instance) and issubclass(
                exc_instance.exc_type,  # type: ignore[union-attr]
                expected_type.fn,  # type: ignore[attr-defined]
            ):
                return True
            elif isinstance(exc_instance, variables.BuiltinVariable) and issubclass(
                exc_instance.fn,
                # pyrefly: ignore [missing-attribute]
                expected_type.fn,
            ):
                return True

        return False

    def CHECK_EXC_MATCH(self, inst: Instruction) -> None:
        self.push(variables.ConstantVariable(self.check_if_exc_matches()))

    def JUMP_IF_NOT_EXC_MATCH(self, inst: Instruction) -> None:
        if not self.check_if_exc_matches():
            self.jump(inst)

    def COMPARE_OP(self, inst: Instruction) -> None:
        if inst.argval == "exception match":
            self.CHECK_EXC_MATCH(inst)
        else:
            self.push(compare_op_handlers[inst.argval](self, self.popn(2), {}))

    def GET_ITER(self, inst: Instruction) -> None:
        self.call_function(BuiltinVariable(iter), [self.pop()], {})

    @break_graph_if_unsupported(push=1)
    def CALL_FUNCTION(self, inst: Instruction) -> None:
        args = self.popn(inst.argval)
        fn = self.pop()
        self.call_function(fn, args, {})

    @break_graph_if_unsupported(push=1)
    def CALL_FUNCTION_EX(self, inst: Instruction) -> None:
        kwargsvars: VariableTracker
        if inst.argval == 0:
            kwargsvars = ConstDictVariable({})
            argsvars = self.pop()
        elif inst.argval == 1 or sys.version_info >= (3, 14):
            # Python 3.14+ removed the argval and replaced it with a possibly NULL kwargs
            kwargsvars = self.pop()
            if isinstance(kwargsvars, NullVariable):
                kwargsvars = ConstDictVariable({})
            argsvars = self.pop()
        else:
            unimplemented_v2(
                gb_type="Variadic function call with bad flags",
                context=f"flags: {inst.argval}",
                explanation=f"Attempted to call a variadic function (CALL_FUNCTION_EX) with bad flags {inst.argval}",
                hints=[*graph_break_hints.DYNAMO_BUG],
            )

        if sys.version_info >= (3, 13):
            # 3.13 swapped null and callable
            null = self.pop()
            assert isinstance(null, NullVariable)

        fn = self.pop()

        if sys.version_info >= (3, 11) and sys.version_info < (3, 13):
            null = self.pop()
            assert isinstance(null, NullVariable)

        if not isinstance(
            # pyrefly: ignore [unbound-name]
            argsvars,
            BaseListVariable,
            # pyrefly: ignore [unbound-name]
        ) and argsvars.has_force_unpack_var_sequence(self):
            # pyrefly: ignore [unbound-name]
            argsvars = TupleVariable(argsvars.force_unpack_var_sequence(self))

        # Unpack for cases like fn(**obj) where obj is a map
        # pyrefly: ignore [unbound-name]
        if isinstance(kwargsvars, UserDefinedObjectVariable):
            kwargsvars = BuiltinVariable.call_custom_dict(self, dict, kwargsvars)  # type: ignore[arg-type]

        # pyrefly: ignore [unbound-name]
        if not isinstance(argsvars, BaseListVariable) or not isinstance(
            # pyrefly: ignore [unbound-name]
            kwargsvars,
            ConstDictVariable,
        ):
            unimplemented_v2(
                gb_type="Variadic function call with bad args/kwargs type",
                # pyrefly: ignore [unbound-name]
                context=f"args type: {typestr(argsvars)}, kwargs type: {typestr(kwargsvars)}",
                explanation="Expected args to be a list and kwargs to be a dict",
                hints=[*graph_break_hints.USER_ERROR],
            )

        # Map to a dictionary of str -> VariableTracker
        # pyrefly: ignore [unbound-name, missing-attribute]
        kwargsvars = kwargsvars.keys_as_python_constant()
        # pyrefly: ignore [unbound-name, missing-attribute]
        self.call_function(fn, argsvars.items, kwargsvars)

    @break_graph_if_unsupported(push=1)
    def CALL_FUNCTION_KW(self, inst: Instruction) -> None:
        argnames = self.pop()
        args = self.popn(inst.argval)
        fn = self.pop()
        assert isinstance(argnames, TupleVariable) and argnames.is_python_constant()
        argnames = argnames.as_python_constant()
        args, kwargs_list = args[: -len(argnames)], args[-len(argnames) :]
        kwargs = dict(zip(argnames, kwargs_list))
        assert len(kwargs) == len(argnames)
        self.call_function(fn, args, kwargs)

    def LOAD_METHOD_SUPER(self, inst: Instruction) -> None:
        self.CALL_FUNCTION(dataclasses.replace(inst, argval=2))
        arg = inst.argval[0]
        argval = self.code_options["co_names"][arg]
        if sys.version_info < (3, 11):
            self._load_attr(argval)
        else:
            self.LOAD_METHOD(dataclasses.replace(inst, argval=argval))

    def LOAD_ATTR_SUPER(self, inst: Instruction) -> None:
        self.CALL_FUNCTION(dataclasses.replace(inst, argval=2))
        arg = inst.argval[0]
        argval = self.code_options["co_names"][arg]
        self._load_attr(argval)

    def LOAD_METHOD(self, inst: Instruction) -> None:
        self._load_attr(inst.argval)
        obj = self.pop()
        if sys.version_info >= (3, 13):
            self.push(obj)
            self.PUSH_NULL(inst)
        elif sys.version_info >= (3, 11):
            # always follow the NULL + fn convention, since if obj
            # is actually a method, self is already bound to it, so it
            # doesn't need to be passed in as an arg.
            self.PUSH_NULL(inst)
            self.push(obj)
        else:
            self.push(obj)
            self.push(None)

    def CALL_METHOD(self, inst: Instruction) -> None:
        args = self.popn(inst.argval)
        dummy = self.pop()
        assert dummy is None
        fn = self.pop()
        self.call_function(fn, args, {})

    def _load_attr(self, attr: Any) -> None:
        obj = self.pop()
        result = BuiltinVariable(getattr).call_function(
            self,  # type: ignore[arg-type]
            [obj, ConstantVariable.create(attr)],
            {},
        )
        self.push(result)

    def LOAD_ATTR(self, inst: Instruction) -> None:
        if sys.version_info >= (3, 12):
            # pyrefly: ignore [unsupported-operation]
            if inst.arg % 2:
                self.LOAD_METHOD(inst)
                return
        self._load_attr(inst.argval)

    def STORE_ATTR(self, inst: Instruction) -> None:
        speculation = self.speculate()
        if speculation.failed(self):
            return self.store_attr_graph_break(inst)
        val, obj = self.popn(2)

        if isinstance(obj, NNModuleVariable) and not isinstance(val, ConstantVariable):
            # We don't allow side effects during export on non-constant values
            # https://github.com/pytorch/torchdynamo/issues/1475
            assert not self.export, (
                f"Mutating module attribute {inst.argval} during export."
            )

        try:
            BuiltinVariable(setattr).call_function(
                self,  # type: ignore[arg-type]
                [obj, ConstantVariable.create(inst.argval), val],
                {},
            )
            return
        except Unsupported as e:
            if not self.should_compile_partial_graph():
                raise
            log.debug("STORE_ATTR triggered compile", exc_info=True)
            e.remove_from_stats()
            e.add_to_stats("graph_break")
        speculation.fail_and_restart_analysis(self.error_on_graph_break)

    def store_attr_graph_break(self, inst: Instruction) -> None:
        log_graph_break(self.code_options, reason="STORE_ATTR-caused graph break")
        if not self.should_compile_partial_graph():
            unimplemented_v2(
                gb_type="Should not compile partial graph (STORE_ATTR)",
                context="",
                explanation="Dynamo has determined when encountering an unsupported "
                "STORE_ATTR instruction (i.e. `obj.attr = val`) that it should not compile the partial graph.",
                hints=[],
            )
        all_stack_locals_metadata = self.output.compile_subgraph(
            self,
            reason=GraphCompileReason("store_attr", [self.frame_summary()]),
            stack_pops=2,
        )
        self.output.add_output_instructions([copy.copy(inst)])
        self.popn(2)
        self.output.add_output_instructions(
            self.create_call_resume_at(
                self.next_instruction,
                all_stack_locals_metadata,
            )
        )

    def DELETE_ATTR(self, inst: Instruction) -> None:
        obj = self.pop()
        BuiltinVariable(delattr).call_function(
            self,  # type: ignore[arg-type]
            [obj, ConstantVariable.create(inst.argval)],
            {},
        )

    @staticmethod
    def codegen_return_with_pops(
        inst: Instruction, num_stack: int
    ) -> list[Instruction]:
        """
        Debug CPython expects the stack to be empty after the return.
        Calling compile_subgraph will push cells and frame values to TOS.
        This function will pop those 2 values from the stack before actually returning.

        Expects the stack to be:
            cells, frame values, current frame stack (0 or 1 values)

        Pops cells and frame values, leaving the current frame stack as TOS.
        A return instruction is included.
        """
        insts = []
        # NOTE: Debug CPython expects the stack to be empty after the return.
        # Expect the current stack to be in the state
        # cells, frame values, current frame stack (0 or 1 values)
        assert num_stack <= 1
        if num_stack == 1:
            insts.extend(create_swap(3))
        return_inst = (
            create_instruction("RETURN_VALUE")
            if inst.opname == "RETURN_VALUE"
            else create_instruction("RETURN_CONST", argval=inst.argval)
        )
        insts.extend(
            [create_instruction("POP_TOP"), create_instruction("POP_TOP"), return_inst]
        )
        return insts

    def create_resume(
        self,
        idx: int,
        resume_inst: Instruction,
        meta: StackLocalsMetadata,
        resume_codes: list[types.CodeType],
        cg: PyCodegen,
        is_leaf: bool,
        handle_inactive_ctx: bool,
    ) -> tuple[types.CodeType, str]:
        """
        Creates the resume function for the frame corresponding to `self`.

        Expects the TOS to be:
            [frame N cells, ..., frame 1 cells],
            [
                frame N stack + locals,
                ...,
                frame 1 stack + locals
            ]

        Some additional codegen may happen to prepare the frame stack + locals values for the generated resume function:
        - inactive context variables in the stack and locals will be replaced by their types
        - if the frame is a leaf frame, prune dead locals

        Regardless of codegen, the stack will be left in the same state as before.

        Args:
            - idx: depth of this frame: 0 corresponds to the leaf frame (frame N), N-1 to the root frame (frame 1).
            - resume_inst: the instruction that this frame should resume at
            - meta: metadata for this frame returned from OutputGraph.compile_subgraph
            - resume_codes: nested resume code objects generated from previous create_resume calls.
            - cg: codegen object to output to
            - is_leaf: True if `self` corresponds to the leaf frame.
            - handle_inactive_ctx: If True, handles inactive context variables as described above. This is necessary
                iff the resume function is traced
        """
        # Handle inactive context variables.
        # The resume function assumes that context variables are the class, NOT the object.
        # e.g. torch.set_grad_enabled(True) will be reconstructed as torch.set_grad_enabled
        # NOTE: if the unsupported instruction modifies the inactive context variable, it may
        # result in silent incorrectness!
        if handle_inactive_ctx:
            for (j, _), j_orig in zip(meta.stack_ctx_args, meta.stack_ctx_idxes_orig):
                # Replace the stack var with the context class
                ctx = cast(ContextWrappingVariable, self.stack[j_orig])
                # frames[idx][j] = reconstructed_ctx
                cg.append_output(create_dup_top())
                ctx.reconstruct_type(cg)
                cg.extend_output(
                    [
                        *create_swap(2),
                        cg.create_load_const(idx),
                        cg.create_binary_subscr(),
                        cg.create_load_const(j),
                        create_instruction("STORE_SUBSCR"),
                    ]
                )

            for name, _ in meta.locals_ctx_args:
                # Replace the local with the context class
                ctx = cast(ContextWrappingVariable, self.symbolic_locals[name])
                # frames[idx][meta.num_stack +meta.locals_names[name]] = reconstructed_ctx
                cg.append_output(create_dup_top())
                ctx.reconstruct_type(cg)
                cg.extend_output(
                    [
                        *create_swap(2),
                        cg.create_load_const(idx),
                        cg.create_binary_subscr(),
                        cg.create_load_const(meta.num_stack + meta.locals_names[name]),
                        create_instruction("STORE_SUBSCR"),
                    ]
                )

        # If the resume instruction is a jump absolute, then resume
        # at the target instead. This handles the case where we
        # graph break again in a nested function before jump-resuming
        # this frame.
        if is_jump_absolute(resume_inst):
            assert resume_inst.target
            resume_inst = resume_inst.target

        resume_name = unique_id(f"__resume_at_{resume_inst.offset}")

        # More locals may have been pruned in the current/leaf frame
        # after the unsupported instruction (e.g. branch).
        # There should not be any pruning in the other frames since
        # the current instruction there should be a CALL.
        if is_leaf:
            reads = livevars_analysis(self.instructions, resume_inst)
            all_argnames = tuple(
                k
                for k in self.symbolic_locals.keys()
                if k in reads and k not in self.cell_and_freevars()
            )
            argnames_null_set = set(meta.locals_null_keys)
            argnames = tuple(k for k in all_argnames if k not in argnames_null_set)
            argnames_null = tuple(k for k in all_argnames if k in argnames_null_set)

            # codegen filter for current frame's locals
            # current stack state: frames
            cg.extend_output(
                [
                    create_dup_top(),
                    cg.create_load_const(idx),
                    cg.create_binary_subscr(),
                    create_dup_top(),
                ]
            )
            for arg in argnames:
                # current stack state: frames, frames[i], *(prev locals), frames[i]
                cg.extend_output(
                    [
                        create_dup_top(),
                        cg.create_load_const(meta.num_stack + meta.locals_names[arg]),
                        cg.create_binary_subscr(),
                        *create_swap(2),
                    ],
                )
            # current stack state: frames, frames[i], *(frame i live locals), frames[i]
            cg.extend_output(
                [
                    create_instruction("POP_TOP"),
                    create_instruction("BUILD_LIST", arg=len(argnames)),
                    *create_swap(2),
                    # frames, frames i live locals, frames[i]
                    *create_binary_slice(meta.num_stack, None, True),
                    # frames[i][num_stack:] = frame i live locals
                ]
            )
<<<<<<< HEAD
            resume_codes.append(new_code)

            # Add original GraphModule context to the resume function to handle
            # the case of a graph break while tracing a GraphModule
            orig_graphmodule_maybe = code_context.get_context(cur_tx.f_code).get(
                "orig_graphmodule", lambda: None
            )()
            if orig_graphmodule_maybe and not isinstance(orig_graphmodule_maybe, weakref.ProxyTypes):
                code_context.get_context(new_code)["orig_graphmodule"] = weakref.ref(
                    orig_graphmodule_maybe
                )
=======
            # current stack state: frames
        else:
            argnames = tuple(meta.locals_names.keys())
            argnames_null = tuple(meta.locals_null_keys)
>>>>>>> 02095cc0

        if sys.version_info < (3, 12):
            assert len(argnames_null) == 0, "variables should not be NULL in < 3.12"

        # compile_subgraph did not codegen any NULLs,
        # so we should not count NullVariables
        stack_len = len(self.stack) - len(meta.stack_null_idxes)

        new_code: types.CodeType = ContinueExecutionCache.lookup(
            self.f_code,
            self.lineno,
            resume_inst.offset,
            tuple(b.target.offset for b in self.block_stack),
            stack_len,
            argnames,
            argnames_null,
            tuple(b.resume_fn() for b in self.block_stack),
            handle_inactive_ctx,
            tuple(meta.stack_ctx_args),
            tuple(meta.locals_ctx_args),
            tuple(meta.stack_null_idxes),
            tuple(resume_codes),
        )

        # Add original GraphModule context to the resume function to handle
        # the case of a graph break while tracing a GraphModule
        orig_graphmodule_maybe = code_context.get_context(self.f_code).get(
            "orig_graphmodule", lambda: None
        )()
        if orig_graphmodule_maybe is not None:
            code_context.get_context(new_code)["orig_graphmodule"] = weakref.ref(
                orig_graphmodule_maybe
            )

        # add resume function to the global scope
        if new_code.co_freevars:
            # expose code object for debugging purposes
            self.output.install_global_unsafe(resume_name, new_code)
            package_name = None
        else:
            # This is safe: we pre-generate a unique name
            self.output.install_global_unsafe(
                resume_name,
                types.FunctionType(new_code, self.f_globals, resume_name),
            )
            package_name = resume_name

        if self.package is not None:
            self.package.add_resume_function(
                new_code, self.f_globals["__name__"], package_name
            )

        counters["resumes"][new_code.co_name] += 1

        return new_code, resume_name

    def create_call_resume_at(
        self,
        inst: Instruction,
        all_stack_locals_metadata: list[StackLocalsMetadata],
    ) -> list[Instruction]:
        """
        Codegen all resume function(s) from the frame stack starting at `self`, call them,
        and return the result.
        Assumes that the unsupported instruction has already been run.

        Expects the TOS to be:
            [
                frame N locals,
                frame N-1 stack + locals,
                ...,
                frame 1 stack + locals
            ], *(frame N stack (post-unsupported instruction))

        Leaves the result of calling the resume functions on the stack and returns it
        (empty stack after return).

        Args:
            - inst: the instruction of the current (deepest) frame to resume at
            - all_stack_locals_metadata: metadata returned from OutputGraph.compile_subgraph - contains
                metadata such as local names, NULL positions, stack length, etc.
        """

        self.instruction_pointer = None

        cg = PyCodegen(self.output.root_tx)

        # NOTE: We do not need to codegen frames whose resume instruction is RETURN_VALUE
        # We could also do something similar for RETURN_CONST, but a lot more code is necessary
        # since we would need to track RETURN_CONST values and inject the constant in the right places.

        # Filter out tx'es that are resuming on RETURN_*.
        txes: list[InstructionTranslatorBase] = []
        idxes: list[int] = []
        resume_insts: list[Instruction] = []
        cur_tx: Optional[InstructionTranslatorBase] = self
        idx = 0
        while cur_tx is not None:
            if cur_tx is self:
                resume_inst = inst
            else:
                resume_inst = cur_tx.next_instruction
            if resume_inst.opname != "RETURN_VALUE":
                txes.append(cur_tx)
                idxes.append(idx)
                resume_insts.append(resume_inst)

            cur_tx = cur_tx.parent
            idx += 1

        current_num_stack = len(self.stack) - len(
            all_stack_locals_metadata[0].stack_null_idxes
        )

        # Every tx is returning - no need to call a resume function.
        if not txes:
            # Pop everything but TOS, then return the TOS.
            # Frame N's stack must have length >= 1 since it's about to RETURN_VALUE.
            # Frame N actually should have stack length == 1, because debug CPython expects
            # empty stacks after return, but there is no guarantee written down anywhere.
            assert current_num_stack >= 1
            cg.extend_output(create_swap(current_num_stack + 2))
            for _ in range(current_num_stack + 1):
                cg.append_output(create_instruction("POP_TOP"))
            cg.append_output(create_instruction("RETURN_VALUE"))

            return cg.get_instructions()

        # Let frame k be the deepest frame where the resume function is not RETURN_VALUE
        # - If k == N, then the frame N stack is prepended to the frame N locals.
        # - If k != N, then frame N's TOS is added to frame k's stack.

        # Rearrange the TOS to be compatible with create_resume and codegen_call_resume:
        #     [
        #         frame N stack + locals,
        #         ...,
        #         frame 1 stack + locals
        #     ]

        # create the stack values that should be moved
        if txes[0] is self:
            # Frame N is non-returning, pack all of frame N's stack to
            # be moved to frame N's frame values
            cg.append_output(create_instruction("BUILD_LIST", arg=current_num_stack))
            # frame N stack is not yet on the frame N's frame values
            stack_insert_idx = 0
            all_stack_locals_metadata[0].num_stack = current_num_stack
        else:
            # Frame N is returning. Let frame k be the deepest non-returning frame.
            # Add frame N's TOS to frame k's stack.
            # pop frame N stack except TOS
            cg.extend_output(create_swap(current_num_stack))
            for _ in range(current_num_stack - 1):
                cg.append_output(create_instruction("POP_TOP"))
            cg.append_output(create_instruction("BUILD_LIST", arg=1))
            # frame k stack is already on frame k's frame values
            stack_insert_idx = all_stack_locals_metadata[idxes[0]].num_stack
            all_stack_locals_metadata[idxes[0]].num_stack += 1
            txes[0].push(UnknownVariable())

        # move the predetermined stack value(s) to the deepest non-returning frame
        cg.extend_output(
            [
                *create_copy(2),
                # frame_values, return_const, frame_values
                cg.create_load_const(idxes[0]),
                cg.create_binary_subscr(),
                *create_binary_slice(stack_insert_idx, stack_insert_idx, True),
                # frame_values[idxes[0]][stack_insert_idx:stack_insert_idx] = frame N stack/[return_const/TOS]
                # frame_values left on top of stack
            ]
        )

        # filter out frame values of skipped tx'es
        filter_insts = []
        for idx in idxes:
            filter_insts.extend(
                [
                    create_dup_top(),
                    cg.create_load_const(idx),
                    cg.create_binary_subscr(),
                    *create_swap(2),
                ]
            )
        # TOS: cells, frame_values[idxes[0]], ..., frame_values[idxes[...]], frame_values
        filter_insts.extend(
            [
                create_instruction("POP_TOP"),
                create_instruction("BUILD_LIST", arg=len(idxes)),
            ]
        )
        # TOS: cells, filtered frame_values

        cg.extend_output(filter_insts)
        # filter out cells of skipped tx'es using the same instructions in filter_insts,
        # but with cells as TOS instead of frame values
        cg.extend_output(
            [
                *create_swap(2),
                *copy.deepcopy(filter_insts),
                *create_swap(2),
            ]
        )
        # TOS: filtered cells, filtered frame_values

        resume_codes: list[types.CodeType] = []
        resume_names = []
        for i, cur_tx in enumerate(txes):
            resume_code, resume_name = cur_tx.create_resume(
                i,
                resume_insts[i],
                all_stack_locals_metadata[idxes[i]],
                resume_codes,
                cg,
                cur_tx is self,
                True,
            )
            resume_codes.append(resume_code)
            resume_names.append(resume_name)

        self.codegen_call_resume(resume_codes, resume_names, cg)
        cg.append_output(create_instruction("RETURN_VALUE"))

        return cg.get_instructions()

    @staticmethod
    def codegen_call_resume(
        resume_codes: list[types.CodeType], resume_names: list[str], cg: PyCodegen
    ) -> None:
        """
        Calls the provided resume functions.

        Expects the TOS to be in the state:
            [frame N cells, ..., frame 1 cells],
            [
                frame N stack + locals,
                frame N-1 stack + locals,
                ...,
                frame 1 stack + locals
            ]

        Pops the cells and frame values, leaving the result of calling the resume functions on TOS.

        Args:
            - resume_codes: list of resume function code objects to call
            - resume_names: list of the corresponding names of the resume functions
            - cg: PyCodegen object to output instructions to
        """
        # NOTE: We will load cells as we load resume functions

        # load resume functions except the root's
        cg.extend_output(create_copy(2))
        for i, (name, code) in enumerate(zip(resume_names, resume_codes)):
            if i == len(resume_names) - 1:
                break
            # stack: cells, frames, *(resume 1, ...), cells
            if code.co_freevars:
                cg.extend_output(
                    [
                        create_dup_top(),
                        cg.create_load_const(i),
                        cg.create_binary_subscr(),
                    ]
                )
                cg.make_function_with_closure(name, code)
            else:
                cg.extend_output(cg.load_function_name(name, False, 0))
            cg.extend_output(create_swap(2))
        cg.extend_output(
            [
                create_instruction("POP_TOP"),
                create_instruction("BUILD_LIST", arg=len(resume_codes) - 1),
            ]
        )

        # stack: cells, frames, [resume 1, ..., resume N - 1]
        # load root resume function
        cg.extend_output(create_swap(3))
        if resume_codes[-1].co_freevars:
            cg.extend_output(
                [
                    cg.create_load_const(-1),
                    cg.create_binary_subscr(),
                ]
            )
            cg.make_function_with_closure(resume_names[-1], resume_codes[-1])
            cg.extend_output(
                [
                    *create_rot_n(3),
                ]
            )
        else:
            cg.extend_output(
                [
                    create_instruction("POP_TOP"),
                    *cg.load_function_name(resume_names[-1], False),
                    *create_rot_n(3),
                ]
            )

        # resume 1, [resume N, ..., resume 2], frames

        # load top level-frame; final stack state should be:
        # first resume function (+ NULL),
        # [
        #     [resume N, ..., resume 2],
        #     [
        #         frame N stack + locals,
        #         ...,
        #         frame 2 stack + locals,
        #     ], *(frame 1 stack + locals)
        # ]
        cg.extend_output(
            [
                create_dup_top(),
                create_dup_top(),
                # frames, frames, frames
                cg.create_load_const(-1),
                cg.create_binary_subscr(),
                # frames, frames, frames[-1]
                *create_swap(2),
                # frames, frames[-1], frames
                cg.create_load_const(-1),
                create_instruction("DELETE_SUBSCR"),
            ]
        )

        # TOS: resumes, frames (popped), frame 1 stack + locals
        cg.extend_output(
            [
                *create_rot_n(3),
                create_instruction("BUILD_LIST", arg=2),
                *create_swap(2),
                # [resumes, frames (popped)], frame 1 stack + locals
                create_instruction("LIST_EXTEND", arg=1),
            ]
        )

        # TOS: [resumes, frames, *(frame 1 stack + locals)]
        cg.extend_output(
            [
                *create_call_function_ex(False, True),
            ]
        )

    def should_compile_partial_graph(self) -> bool:
        if sys.version_info >= (3, 11):
            # Do not compile if current instruction's block is not the top with block
            entry = self.current_instruction.exn_tab_entry
            if entry and (
                not self.block_stack or entry.target is not self.block_stack[-1].target
            ):
                return False
        return (
            all(b.can_restore() for b in self.block_stack)
            and not self.one_graph
            and not self.error_on_graph_break
            and not self.is_tracing_resume_prologue
            and not self.active_generic_context_managers
            # Do not allow nested graph breaks in HOPs
            and self.output.current_tracer.parent is None
        )

    @break_graph_if_unsupported(push=0)
    def STORE_SUBSCR(self, inst: Instruction) -> None:
        val, obj, key = self.popn(3)
        obj.call_method(self, "__setitem__", [key, val], {})

    def DELETE_SUBSCR(self, inst: Instruction) -> None:
        obj, key = self.popn(2)
        obj.call_method(self, "__delitem__", [key], {})

    def BUILD_TUPLE(self, inst: Instruction) -> None:
        items = self.popn(inst.argval)
        self.push(TupleVariable(items))

    def BUILD_SLICE(self, inst: Instruction) -> None:
        items = self.popn(inst.argval)
        self.push(SliceVariable(items))

    def BUILD_LIST(self, inst: Instruction) -> None:
        items = self.popn(inst.argval)
        self.push(ListVariable(items, mutation_type=ValueMutationNew()))

    def BUILD_SET(self, inst: Instruction) -> None:
        if config.inject_BUILD_SET_unimplemented_TESTING_ONLY:
            unimplemented_v2(
                gb_type="missing BUILD_SET handler",
                context="",
                explanation="Missing BUILD_SET bytecode handler (for testing purposes).",
                hints=[],
            )
        items = self.popn(inst.argval)
        new_set = SetVariable(items, mutation_type=ValueMutationNew())
        self.push(new_set)

    def BUILD_LIST_UNPACK(self, inst: Instruction, cls: type = ListVariable) -> None:
        seqs = self.popn(inst.argval)
        items = []
        for seq in seqs:
            try:
                items.extend(seq.force_unpack_var_sequence(self))
            except NotImplementedError:
                unimplemented_v2(
                    gb_type="Failed to unpack object for BUILD_LIST_UNPACK",
                    context=str(seq),
                    explanation=f"{seq} cannot be unpacked into a list for the BUILD_LIST_UNPACK "
                    "bytecode (`[*x, *y, ...]`).",
                    hints=[*graph_break_hints.USER_ERROR],
                )
        self.push(cls(items, mutation_type=ValueMutationNew()))

    def BUILD_TUPLE_UNPACK(self, inst: Instruction) -> None:
        self.BUILD_LIST_UNPACK(inst, cls=TupleVariable)

    BUILD_TUPLE_UNPACK_WITH_CALL = BUILD_TUPLE_UNPACK

    def BUILD_MAP(self, inst: Instruction) -> None:
        items = self.popn(inst.argval * 2)
        d = dict(zip(items[::2], items[1::2]))
        self.push(ConstDictVariable(d, mutation_type=ValueMutationNew()))

    def BUILD_MAP_UNPACK(self, inst: Instruction) -> None:
        items = self.popn(inst.argval)
        # ensure everything is a dict
        items = [BuiltinVariable(dict).call_function(self, [x], {}) for x in items]  # type: ignore[arg-type]
        result: dict[Any, Any] = {}
        for x in items:
            assert isinstance(x, ConstDictVariable)
            result.update(x.items)
        self.push(
            ConstDictVariable(
                result,
                mutation_type=ValueMutationNew(),
            )
        )

    BUILD_MAP_UNPACK_WITH_CALL = BUILD_MAP_UNPACK

    def BUILD_CONST_KEY_MAP(self, inst: Instruction) -> None:
        keys = self.pop()
        values = self.popn(inst.argval)
        assert isinstance(keys, TupleVariable)
        assert keys.is_python_constant()

        keys = keys.force_unpack_var_sequence(self)
        assert len(keys) == len(values)

        self.push(
            ConstDictVariable(
                dict(zip(keys, values)),
                mutation_type=ValueMutationNew(),
            )
        )

    def MAP_ADD(self, inst: Instruction) -> None:
        k, v = self.popn(2)
        assert inst.argval > 0
        assert inst.arg is not None
        obj = self.stack[-inst.arg].realize()
        assert isinstance(obj, ConstDictVariable)
        obj.call_method(self, "__setitem__", (k, v), {})  # type: ignore[arg-type]

    def SET_ADD(self, inst: Instruction) -> None:
        v = self.pop()
        assert inst.argval > 0
        assert inst.arg is not None
        obj = self.stack[-inst.arg]
        assert isinstance(obj, SetVariable)
        assert obj.is_mutable()
        obj.call_method(self, "add", [v], {})

    def SET_UPDATE(self, inst: Instruction) -> None:
        v = self.pop()
        assert inst.argval > 0
        assert inst.arg is not None
        obj = self.stack[-inst.arg]
        assert isinstance(obj, SetVariable)
        assert obj.is_mutable()
        obj.call_method(self, "update", [v], {})

    def LIST_APPEND(self, inst: Instruction) -> None:
        v = self.pop()
        assert inst.argval > 0
        assert inst.arg is not None
        obj = self.stack[-inst.arg].realize()
        assert isinstance(obj, ListVariable)
        assert obj.is_mutable()
        self.output.side_effects.mutation(obj)
        obj.items.append(v)

    def MAKE_FUNCTION(self, inst: Instruction) -> None:
        flags = inst.arg
        if sys.version_info < (3, 11):
            fn_name = self.pop()
        code = self.pop()
        if sys.version_info >= (3, 11):
            # MAKE_FUNCTION behavior actually changed in 3.11, see
            # https://github.com/python/cpython/pull/93189/
            assert hasattr(code.value, "co_qualname")  # type: ignore[attr-defined]
            fn_name = ConstantVariable.create(value=code.value.co_qualname)  # type: ignore[attr-defined]
        defaults = None
        closure = None
        annotations = None
        kwdefaults = None

        if sys.version_info < (3, 13):
            # in 3.13, this is handled in SET_FUNCTION_ATTRIBUTE
            if flags is not None:
                if flags & 0x08:
                    closure = self.pop()
                if flags & 0x04:
                    annotations = self.pop()
                if flags & 0x02:
                    kwdefaults = self.pop()
                if flags & 0x01:
                    defaults = self.pop()

        self.push(
            NestedUserFunctionVariable(
                fn_name,
                code,
                self.f_globals,
                defaults,
                kwdefaults,
                annotations,
                closure,
            )
        )

    def UNPACK_SEQUENCE(self, inst: Instruction) -> None:
        seq = self.pop()
        if isinstance(seq, TensorVariable):
            val = seq.unpack_var_sequence(self, idxes=range(inst.argval))  # type: ignore[arg-type]
        elif isinstance(seq, GetAttrVariable) and isinstance(seq.obj, TensorVariable):
            # x, y = a.shape
            proxy = getattr(seq.obj.as_proxy(), seq.name)
            val = [wrap_fx_proxy(self, proxy[i]) for i in range(inst.argval)]
        elif seq.has_force_unpack_var_sequence(self):
            val = seq.force_unpack_var_sequence(self)
        else:
            unimplemented_v2(
                gb_type="Failed to unpack object for UNPACK_SEQUENCE",
                context=str(seq),
                explanation=f"{seq} cannot be unpacked into a list for the UNPACK_SEQUENCE bytecode "
                "(i.e. `a, b, c = d`).",
                hints=[*graph_break_hints.USER_ERROR],
            )
        # pyrefly: ignore [unbound-name]
        if len(val) != inst.argval:
            unimplemented_v2(
                gb_type="Length mismatch when unpacking object for UNPACK_SEQUENCE",
                # pyrefly: ignore [unbound-name]
                context=f"expected length: {inst.argval}, actual: {len(val)}",
                explanation=f"{seq} unpacked to a list for the UNPACK_SEQUENCE bytecode "
                "(i.e. `a, b, c = d`) with unexpected length.",
                hints=[*graph_break_hints.DYNAMO_BUG],
            )
        # pyrefly: ignore [unbound-name]
        for i in reversed(val):
            self.push(i)

    def UNPACK_EX(self, inst: Instruction) -> None:
        assert 0 <= inst.argval <= 0xFFFF
        prefix = inst.argval & 0xFF  # low byte
        suffix = inst.argval >> 8  # high byte
        seq = self.pop()
        if seq.has_force_unpack_var_sequence(self):
            vals = list(seq.force_unpack_var_sequence(self))
            assert len(vals) >= prefix + suffix
            vals_prefix = vals[:prefix]
            vals_list = vals[prefix : len(vals) - suffix]
            vals_suffix = vals[len(vals) - suffix :]
            for item in reversed(vals_suffix):
                self.push(item)
            self.push(TupleVariable(vals_list))
            for item in reversed(vals_prefix):
                self.push(item)
        else:
            unimplemented_v2(
                gb_type="Failed to unpack object for UNPACK_EX",
                context=str(seq),
                explanation=f"{seq} cannot be unpacked into a list for the UNPACK_EX bytecode.",
                hints=[*graph_break_hints.USER_ERROR],
            )

    @break_graph_if_unsupported(push=0)
    def graph_break_on_leaf_function(self, inst: Instruction) -> None:
        if self.is_leaf_tracer:
            unimplemented_v2(
                gb_type="Forced graph break on leaf function",
                context="",
                explanation="Forced graph break for nested graph break testing purposes",
                hints=[
                    "Set torch._dynamo.config.debug_force_graph_break_on_leaf_return = False",
                ],
            )

    def NOP(self, inst: Instruction) -> None:
        # Dynamo-specific testing behavior
        if inst.argval == "GRAPH_BREAK_IF_LEAF":
            self.graph_break_on_leaf_function(inst)

    def POP_TOP(self, inst: Instruction) -> None:
        self.pop()

    def ROT_TWO(self, inst: Instruction) -> None:
        a = self.pop()
        b = self.pop()
        self.push(a)
        self.push(b)

    def ROT_THREE(self, inst: Instruction) -> None:
        a = self.pop()
        b = self.pop()
        c = self.pop()
        self.push(a)
        self.push(c)
        self.push(b)

    def ROT_FOUR(self, inst: Instruction) -> None:
        a = self.pop()
        b = self.pop()
        c = self.pop()
        d = self.pop()
        self.push(a)
        self.push(d)
        self.push(c)
        self.push(b)

    def DUP_TOP(self, inst: Instruction) -> None:
        a = self.pop()
        self.push(a)
        self.push(a)

    def DUP_TOP_TWO(self, inst: Instruction) -> None:
        a = self.pop()
        b = self.pop()
        self.push(b)
        self.push(a)
        self.push(b)
        self.push(a)

    def _convert_value(self, value: VariableTracker, flag: int) -> VariableTracker:
        if flag == 1:
            return BuiltinVariable(str).call_function(self, [value], {})  # type: ignore[arg-type]
        elif flag == 2:
            return BuiltinVariable(repr).call_function(self, [value], {})  # type: ignore[arg-type]
        elif flag == 3:
            return BuiltinVariable(ascii).call_function(self, [value], {})  # type: ignore[arg-type]
        return value

    def _format_value(self, fmt_spec: VariableTracker, flags: int) -> None:
        value = self.pop()
        if isinstance(value, SymNodeVariable):
            from torch._dynamo.variables.lazy import (
                LazySymNodeFormatString,
                LazyVariableTracker,
            )

            value = LazyVariableTracker.create(
                LazySymNodeFormatString(value, fmt_spec), source=value.source
            )
            self.push(value)
            return

        value = self._convert_value(value, flags & 0x03)

        fmt_var = ConstantVariable.create("{:" + fmt_spec.as_python_constant() + "}")

        self.call_function(BuiltinVariable(str.format), [fmt_var, value], {})

    def FORMAT_VALUE(self, inst: Instruction) -> None:
        flags = inst.arg
        assert flags is not None
        if (flags & 0x04) == 0x04:
            fmt_spec = self.pop()
        else:
            fmt_spec = ConstantVariable.create("")

        return self._format_value(fmt_spec, flags)

    def BUILD_STRING(self, inst: Instruction) -> None:
        format_string_parts: list[str] = []
        args: list[VariableTracker] = []
        kwargs: dict[str, VariableTracker] = {}
        assert inst.arg is not None
        for part in self.popn(inst.arg):
            if isinstance(part, ConstantVariable):
                format_string_parts.append("{}")
                args.append(part)
            elif isinstance(part, variables.StringFormatVariable):
                format_string_parts.append(part.format_string)
                args.extend(part.sym_args)
                if set(kwargs.keys()) & set(part.sym_kwargs.keys()):
                    unimplemented_v2(
                        gb_type="BUILD_STRING key conflict",
                        context=f"format_string_parts: {format_string_parts}, kwargs: {kwargs}, part.sym_kwargs: {part.sym_kwargs}",
                        explanation="Failed to build format string due to key conflict",
                        hints=[*graph_break_hints.USER_ERROR],
                    )
                kwargs.update(part.sym_kwargs)
            else:
                unimplemented_v2(
                    gb_type="BUILD_STRING type error",
                    context=str(part),
                    explanation="Format string part type is not correct - expected constant or format string.",
                    hints=[*graph_break_hints.USER_ERROR],
                )
        self.push(
            variables.StringFormatVariable.create(
                "".join(format_string_parts), args, kwargs
            )
        )

    def IS_OP(self, inst: Instruction) -> None:
        assert inst.argval == 0 or inst.argval == 1
        if inst.argval == 0:
            new_argval = "is"
        else:
            new_argval = "is not"
        new_inst = create_instruction("COMPARE_OP", argval=new_argval)
        self.COMPARE_OP(new_inst)

    def CONTAINS_OP(self, inst: Instruction) -> None:
        assert inst.argval == 0 or inst.argval == 1
        left, right = self.popn(2)
        op = inst.argval
        try:
            self.push(right.call_method(self, "__contains__", [left], {}))
        except (
            # right.__contains__ can raise TypeError
            exc.ObservedTypeError,
            # Ideally we should only capture TypeError here but some VTs don't
            # implement hasattr(vt, "__contains__") entirely
            Unsupported,
        ) as excp:  # object doesn't support __contains__
            # Use __iter__ as fallback
            if isinstance(excp, Unsupported):
                excp.remove_from_stats()
            self.push(
                self.inline_user_function_return(
                    VariableTracker.build(self, impl_CONTAINS_OP_fallback),
                    [left, right],
                    {},
                )
            )
        if op == 1:
            self.UNARY_NOT(inst)

    def LIST_EXTEND(self, inst: Instruction) -> None:
        v = self.pop()
        assert inst.argval > 0
        assert inst.arg is not None
        obj = self.stack[-inst.arg]
        assert isinstance(obj, ListVariable)
        assert obj.is_mutable()
        obj.call_method(self, "extend", [v], {})

    def LIST_TO_TUPLE(self, inst: Instruction) -> None:
        self.push(BuiltinVariable(tuple).call_function(self, [self.pop()], {}))  # type: ignore[arg-type]

    def STOPITERATION_ERROR(self, inst: Instruction) -> None:
        # wrap the generator body in a try: ... except StopIteration: ... which
        # converts the StopIteration into a RuntimeError
        # https://peps.python.org/pep-0479/
        # https://github.com/python/cpython/pull/99006
        # https://github.com/python/cpython/commit/28187141cc34063ef857976ddbca87ba09a882c2
        val = self.stack[-1]
        assert self._isinstance_exception(val)
        if val.exc_type is StopIteration:  # type: ignore[union-attr]
            new_val = variables.BuiltinVariable(RuntimeError).call_function(
                self,  # type: ignore[arg-type]
                [ConstantVariable("generator raised StopIteration")],
                {},
            )
            new_val.call_setattr(self, ConstantVariable("__context__"), val)  # type: ignore[attr-defined]
            new_val.call_setattr(self, ConstantVariable("__cause__"), val)  # type: ignore[attr-defined]
            self.stack[-1] = new_val

    def DICT_MERGE(self, inst: Instruction) -> None:
        v = self.pop()
        assert inst.argval > 0
        assert inst.arg is not None
        obj = self.stack[-inst.arg].realize()
        assert isinstance(obj, ConstDictVariable)
        assert obj.is_mutable()
        obj.call_method(self, "update", [v], {})

    DICT_UPDATE = DICT_MERGE

    def GEN_START(self, inst: Instruction) -> None:
        self.pop()

    def GET_LEN(self, inst: Instruction) -> None:
        tos = self.stack[-1]
        if tos.is_python_constant():
            self.push(ConstantVariable.create(len(tos.as_python_constant())))
        else:
            self.push(tos.call_method(self, "__len__", [], {}))

    def MATCH_MAPPING(self, inst: Instruction) -> None:
        tos = self.stack[-1]
        assert isinstance(tos, ConstDictVariable)
        if isinstance(tos.items, collections.abc.Mapping):
            self.push(ConstantVariable.create(True))
        else:
            self.push(ConstantVariable.create(False))

    def MATCH_SEQUENCE(self, inst: Instruction) -> None:
        tos = self.stack[-1]
        assert tos.is_python_constant()
        tos_value = tos.as_python_constant()
        if isinstance(tos_value, collections.abc.Sequence) and not isinstance(
            tos_value, (str, bytes, bytearray)
        ):
            self.push(ConstantVariable.create(True))
        else:
            self.push(ConstantVariable.create(False))

    def MATCH_KEYS(self, inst: Instruction) -> None:
        tos = self.stack[-1]
        assert isinstance(tos, TupleVariable)
        keys = tos.unpack_var_sequence(self)
        tos1 = self.stack[-2]
        assert isinstance(tos1, ConstDictVariable)

        if all(k in tos1 for k in keys):  # type: ignore[attr-defined]
            self.push(TupleVariable([tos1.getitem_const(self, k) for k in keys]))  # type: ignore[attr-defined,arg-type]
            if sys.version_info < (3, 11):
                self.push(ConstantVariable.create(True))
        else:
            self.push(ConstantVariable.create(None))
            if sys.version_info < (3, 11):
                self.push(ConstantVariable.create(False))

    def LOAD_ASSERTION_ERROR(self, inst: Instruction) -> None:
        self.push(self.load_builtin_from_argval("AssertionError"))

    def LOAD_BUILD_CLASS(self, inst: Instruction) -> None:
        self.push(self.load_builtin_from_argval("__build_class__"))

    UNARY_POSITIVE = stack_op(operator.pos)
    UNARY_NEGATIVE = stack_op(operator.neg)
    UNARY_NOT = stack_op(operator.not_)
    UNARY_INVERT = stack_op(operator.invert)

    BINARY_POWER = stack_op(operator.pow)
    BINARY_MULTIPLY = stack_op(operator.mul)
    BINARY_MATRIX_MULTIPLY = stack_op(operator.matmul)
    BINARY_FLOOR_DIVIDE = stack_op(operator.floordiv)
    BINARY_TRUE_DIVIDE = stack_op(operator.truediv)
    BINARY_MODULO = stack_op(operator.mod)
    BINARY_REMAINDER = stack_op(operator.mod)
    BINARY_ADD = stack_op(operator.add)
    BINARY_SUBTRACT = stack_op(operator.sub)
    BINARY_SUBSCR = break_graph_if_unsupported(push=1)(stack_op(operator.getitem))
    BINARY_LSHIFT = stack_op(operator.lshift)
    BINARY_RSHIFT = stack_op(operator.rshift)
    BINARY_AND = stack_op(operator.and_)
    BINARY_OR = stack_op(operator.or_)
    BINARY_XOR = stack_op(operator.xor)

    INPLACE_POWER = stack_op(operator.ipow)
    INPLACE_MULTIPLY = stack_op(operator.imul)
    INPLACE_MATRIX_MULTIPLY = stack_op(operator.imatmul)
    INPLACE_FLOOR_DIVIDE = stack_op(operator.ifloordiv)
    INPLACE_TRUE_DIVIDE = stack_op(operator.itruediv)
    INPLACE_MODULO = stack_op(operator.imod)
    INPLACE_REMAINDER = stack_op(operator.imod)
    INPLACE_ADD = stack_op(operator.iadd)
    INPLACE_SUBTRACT = stack_op(operator.isub)
    INPLACE_LSHIFT = stack_op(operator.ilshift)
    INPLACE_RSHIFT = stack_op(operator.irshift)
    INPLACE_AND = stack_op(operator.iand)
    INPLACE_XOR = stack_op(operator.ixor)
    INPLACE_OR = stack_op(operator.ior)

    # 3.11 opcodes
    def RESUME(self, inst: Instruction) -> None:
        if inst.arg == 0:
            self.append_prefix_inst(inst)
            self.accept_prefix_inst = False
        else:
            assert not self.accept_prefix_inst

    if sys.version_info >= (3, 11):

        def BINARY_OP(self, inst: Instruction) -> None:
            assert inst.arg is not None
            return _binary_op_lookup[inst.arg](self, inst)

    def PRECALL(self, inst: Instruction) -> None:
        pass

    def KW_NAMES(self, inst: Instruction) -> None:
        kw_names = self.code_options["co_consts"][inst.arg]
        assert isinstance(kw_names, tuple)
        for name in kw_names:
            assert isinstance(name, str)
        assert self.kw_names is None
        self.kw_names = ConstantVariable.create(value=kw_names)  # type: ignore[assignment]

    def PUSH_NULL(self, inst: Instruction) -> None:
        self.push(NullVariable())

    def _call(self, inst: Instruction, call_kw: bool = False) -> None:
        # see https://docs.python.org/3.11/library/dis.html#opcode-CALL
        # for convention
        if call_kw:
            # TOS is kw_names for CALL_KW instruction
            assert sys.version_info >= (3, 13)
            kw_names = self.pop()
            assert isinstance(kw_names, TupleVariable) and kw_names.is_python_constant()
            kw_names = kw_names.as_python_constant()
        else:
            kw_names = self.kw_names.value if self.kw_names else ()

        assert inst.arg is not None
        contents = self.popn(inst.arg + 2)
        if sys.version_info >= (3, 13):
            # NULL and callable swapped
            fn = contents[0]
            args = [] if isinstance(contents[1], NullVariable) else [contents[1]]
        else:
            if isinstance(contents[0], NullVariable):
                fn = contents[1]
                args = []
            else:
                fn = contents[0]
                args = [contents[1]]

        if kw_names:
            # pyrefly: ignore [bad-argument-type]
            args = args + contents[2 : -len(kw_names)]
            # pyrefly: ignore [bad-argument-type]
            kwargs_list = contents[-len(kw_names) :]
            # pyrefly: ignore [no-matching-overload]
            kwargs = dict(zip(kw_names, kwargs_list))
            # pyrefly: ignore [bad-argument-type]
            assert len(kwargs) == len(kw_names)
        else:
            args = args + contents[2:]
            kwargs = {}

        try:
            # if call_function fails, need to set kw_names to None, otherwise
            # a subsequent call may have self.kw_names set to an old value
            self.call_function(fn, args, kwargs)
        finally:
            self.kw_names = None

    @break_graph_if_unsupported(push=1)
    def CALL(self, inst: Instruction) -> None:
        self._call(inst)

    def COPY(self, inst: Instruction) -> None:
        assert inst.arg is not None
        self.push(self.stack[-inst.arg])

    def SWAP(self, inst: Instruction) -> None:
        assert inst.arg is not None
        self.stack[-1], self.stack[-inst.arg] = self.stack[-inst.arg], self.stack[-1]

    JUMP_BACKWARD = jump
    JUMP_BACKWARD_NO_INTERRUPT = jump

    POP_JUMP_FORWARD_IF_TRUE = generic_jump(operator.truth, False)
    POP_JUMP_BACKWARD_IF_TRUE = generic_jump(operator.truth, False)
    POP_JUMP_FORWARD_IF_FALSE = generic_jump(operator.not_, False)
    POP_JUMP_BACKWARD_IF_FALSE = generic_jump(operator.not_, False)

    def CACHE(self, inst: Instruction) -> None:
        pass

    def BEFORE_WITH(self, inst: Instruction) -> None:
        self.setup_or_before_with(inst)

    def enter_ctx(
        self,
        ctx: Union[ContextWrappingVariable, GenericContextWrappingVariable],
        inst: Instruction,
    ) -> VariableTracker:
        if (
            isinstance(ctx, GenericContextWrappingVariable)
            and not ctx.supports_graph_breaks()
        ):
            self.active_generic_context_managers.append(ctx)

        if sys.version_info >= (3, 11):
            # See update_block_stack/create_resume for block stack details.
            # Only push a block if the current instruction's block is a
            # with block that is not nested in a try block - that is, the current
            # instruction's block target is the same as the top block's target.
            if inst.exn_tab_entry and (
                not self.block_stack
                or inst.exn_tab_entry.target is not self.block_stack[-1].target
            ):
                target = None
            else:
                assert self.next_instruction.exn_tab_entry is not None
                target = self.next_instruction.exn_tab_entry.target
        else:
            target = inst.target

        if target:
            if isinstance(self, InstructionTranslator) or config.nested_graph_breaks:
                self.block_stack.append(
                    BlockStackEntry(inst, target, len(self.stack), ctx)
                )
            else:
                self.block_stack.append(BlockStackEntry(inst, target, len(self.stack)))

        return ctx.enter(self)

    @staticmethod
    def unsupported_ctx_graph_break(ctx: VariableTracker) -> NoReturn:
        unimplemented_v2(
            gb_type="Unsupported context manager",
            context=f"Attempted SETUP_WITH/BEFORE_WITH/LOAD_SPECIAL on {ctx}",
            explanation=f"Dynamo does not know how to enter a `{ctx.python_type_name()}` context manager.",
            hints=[
                "Avoid using the unsupported context manager.",
                "If the context manager seems like it should be supported (e.g. torch.set_grad_enabled), then "
                "it may be the case that it was created outside the compiled region, which Dynamo does not support. "
                "Supported context managers can cross graph break boundaries only if they are local non-closure "
                "variables, or are intermediate values.",
                "File an issue to PyTorch. Simple context managers can potentially be supported, "
                "but note that context managers can't be supported in general",
            ],
        )

    def setup_or_before_with(self, inst: Instruction) -> None:
        ctx = self.pop()
        if not isinstance(
            ctx, (ContextWrappingVariable, GenericContextWrappingVariable)
        ):
            self.unsupported_ctx_graph_break(ctx)

        # Need this redundant check for mypy
        assert isinstance(
            ctx, (ContextWrappingVariable, GenericContextWrappingVariable)
        )

        self.push(WithExitFunctionVariable(ctx, inst.target))
        self.push(self.enter_ctx(ctx, inst))

    def append_prefix_inst(self, inst: Instruction) -> None:
        assert self.accept_prefix_inst
        self.prefix_insts.append(inst)

    def MAKE_CELL(self, inst: Instruction) -> None:
        if sys.version_info >= (3, 12) and not self.accept_prefix_inst:
            # In 3.12+, MAKE_CELL is not longer necessarily a prefix instruction.
            # It can be generated by inlined comprehensions.
            assert isinstance(self.symbolic_locals[inst.argval], NullVariable)
            self.symbolic_locals[inst.argval] = (
                self.output.side_effects.track_cell_new()
            )
        else:
            self.append_prefix_inst(inst)

    def COPY_FREE_VARS(self, inst: Instruction) -> None:
        self.append_prefix_inst(inst)

    def RETURN_GENERATOR(self, inst: Instruction) -> None:
        self.append_prefix_inst(inst)

    # 3.12 opcodes
    # BINARY/STORE_SLICE opcodes are broken down into
    # BUILD_SLICE 2 and BINARY/STORE_SUBSCR

    def END_FOR(self, inst: Instruction) -> None:
        if sys.version_info >= (3, 13):
            self.pop()
        else:
            self.popn(2)

    def LOAD_FAST_CHECK(self, inst: Instruction) -> None:
        if istype(self.symbolic_locals.get(inst.argval, None), NullVariable):
            unimplemented_v2(
                gb_type="LOAD_FAST_CHECK on uninitialized variable",
                context=inst.argval,
                explanation=f"Attempted to load uninitialized local variable {inst.argval}",
                hints=[*graph_break_hints.USER_ERROR],
            )
        self.LOAD_FAST(inst)

    def LOAD_FAST_AND_CLEAR(self, inst: Instruction) -> None:
        if inst.argval not in self.symbolic_locals:
            self.push(NullVariable())
        else:
            self.LOAD_FAST(inst)
        self.symbolic_locals[inst.argval] = NullVariable()

    def LOAD_SUPER_ATTR(self, inst: Instruction) -> None:
        self.CALL_FUNCTION(dataclasses.replace(inst, argval=2))
        assert inst.arg is not None
        if inst.arg & 1:
            self.LOAD_METHOD(inst)
        else:
            self._load_attr(inst.argval)

    def CALL_INTRINSIC_1(self, inst: Instruction) -> None:
        if inst.argval == 3:
            # INTRINSIC_STOPITERATION_ERROR
            self.STOPITERATION_ERROR(inst)
        elif inst.argval == 5:
            # INTRINSIC_UNARY_POSITIVE
            self.UNARY_POSITIVE(inst)
        elif inst.argval == 6:
            # INTRINSIC_LIST_TO_TUPLE
            self.push(TupleVariable(self.pop().force_unpack_var_sequence(self)))
        else:
            unimplemented_v2(
                gb_type="Missing CALL_INTRINSIC_1 handler",
                context=f"CALL_INTRINSIC_1 operand: {inst.argval}",
                explanation=f"No handler implemented for CALL_INTRINSIC_1 {inst.argval} instruction.",
                hints=[*graph_break_hints.SUPPORTABLE],
            )

    def END_SEND(self, inst: Instruction) -> None:
        tos = self.pop()
        self.pop()
        self.push(tos)

    # 3.13 opcodes
    # fused instructions LOAD_FAST_LOAD_FAST, STORE_FAST_STORE_FAST, STORE_FAST_LOAD_FAST
    # are broken down.
    @break_graph_if_unsupported(push=1)
    def CALL_KW(self, inst: Instruction) -> None:
        self._call(inst, call_kw=True)

    def TO_BOOL(self, inst: Instruction) -> None:
        # TO_BOOL only precedes a conditional jump or UNARY_NOT (see compile.c in CPython)
        # So we can skip this instruction as long as we remember to codegen a TO_BOOL
        # before conditional jumps/UNARY_NOT.
        assert self.next_instruction.opname in (
            "POP_JUMP_IF_TRUE",
            "POP_JUMP_IF_FALSE",
            "UNARY_NOT",
        )

    def SET_FUNCTION_ATTRIBUTE(self, inst: Instruction) -> None:
        flags = inst.arg
        assert flags is not None
        fn = self.pop()
        assert isinstance(fn, NestedUserFunctionVariable)
        attr = self.pop()

        if flags & 0x08:
            fn.closure = attr
        elif flags & 0x04:
            fn.annotations = attr
        elif flags & 0x02:
            fn.kwdefaults = attr
        elif flags & 0x01:
            fn.defaults = attr

        self.push(fn)

    def CONVERT_VALUE(self, inst: Instruction) -> None:
        self.push(self._convert_value(self.pop(), inst.argval))

    def FORMAT_SIMPLE(self, inst: Instruction) -> None:
        self._format_value(ConstantVariable.create(""), 0)

    def FORMAT_WITH_SPEC(self, inst: Instruction) -> None:
        self._format_value(self.pop(), 0)

    # 3.14 opcodes
    LOAD_FAST_BORROW = LOAD_FAST
    NOT_TAKEN = NOP
    POP_ITER = POP_TOP

    # See
    # https://github.com/python/cpython/blob/805e3368d6d07e58430654d1365283924fdf4143/Python/ceval.c#L559
    # for the LOAD_SPECIAL table - make sure it matches for Python 3.14+
    _load_special_names = (
        "__enter__",
        "__exit__",
        "__aenter__",
        "__aexit__",
    )

    def LOAD_SPECIAL(self, inst: Instruction) -> None:
        assert isinstance(inst.arg, int), "expected LOAD_SPECIAL arg to be set to int"
        attr = self._load_special_names[inst.arg]
        if attr in ("__enter__", "__exit__"):
            ctx = self.pop()
            if not isinstance(
                ctx, (ContextWrappingVariable, GenericContextWrappingVariable)
            ):
                self.unsupported_ctx_graph_break(ctx)

            # Need this redundant check for mypy
            assert isinstance(
                ctx, (ContextWrappingVariable, GenericContextWrappingVariable)
            )
            if attr == "__enter__":
                self.push(WithEnterFunctionVariable(ctx))
                self.PUSH_NULL(inst)
            else:
                # WithExitFunctionVariable doesn't really do anything with target for 3.11+
                self.push(WithExitFunctionVariable(ctx, None))
                self.PUSH_NULL(inst)
        else:
            # Implementation is similar to LOAD_METHOD for 3.13+
            self._load_attr(attr)
            obj = self.pop()
            self.push(obj)
            self.PUSH_NULL(inst)

    def LOAD_SMALL_INT(self, inst: Instruction) -> None:
        self.push(ConstantVariable.create(inst.argval))

    # See
    # https://github.com/python/cpython/blob/7519ac294fc5c4fd7fb9cb8dc0edc960688cf887/Python/pylifecycle.c#L814
    # for the common constants - make sure it matches for Python 3.14+.
    # The common constants are all attributes of `builtins`.
    _common_constants = (
        "AssertionError",
        "NotImplementedError",
        "tuple",
        "all",
        "any",
    )

    def LOAD_COMMON_CONSTANT(self, inst: Instruction) -> None:
        assert isinstance(inst.arg, int), (
            "expected LOAD_COMMON_CONSTANT arg to be set to int"
        )
        self.push(self.load_builtin_from_argval(self._common_constants[inst.arg]))

    def is_non_empty_graph(self) -> bool:
        if self.output.count_calls() > 1:
            # perf optimization only
            self.is_non_empty_graph = lambda: True  # type: ignore[method-assign]
            return True
        return False

    def format_frame_summary(
        self, additional_stack_frames: Optional[list[Any]] = None
    ) -> str:
        if additional_stack_frames is None:
            additional_stack_frames = []
        return "".join(
            traceback.format_list(
                [self.frame_summary()] + list(reversed(additional_stack_frames))
            )
        )

    def frame_summary(self) -> traceback.FrameSummary:
        return traceback.FrameSummary(
            getattr(self.f_code, "co_filename", "<unknown>"),
            self.lineno,
            getattr(self.f_code, "co_name", "<unknown>"),
            lookup_line=False,
        )

    def is_co_filename_from_nn_modules(self) -> bool:
        filename = getattr(self.f_code, "co_filename", "<unknown>")
        nn_modules_pattern = re.compile(r".*torch/nn/modules.*")
        return nn_modules_pattern.match(filename) is not None

    def store_global_weakref_by_id(self, prefix: str, value: Any) -> str:
        global_name = self.output.install_global_by_id(prefix, weakref.ref(value))
        install_guard(
            GlobalWeakRefSource(global_name).make_guard(GuardBuilder.WEAKREF_ALIVE)
        )
        return global_name

    @property
    def fake_mode(self) -> Optional[FakeTensorMode]:
        return self.output.tracing_context.fake_mode

    @contextlib.contextmanager
    def strict_translation_mode(
        self, check_fn: Callable[[VariableTracker], bool]
    ) -> Any:
        """
        Strict mode is enabled on a per-VariableTracker level depending on the return value of check_fn(node).
        """
        prior = self.strict_checks_fn
        self.strict_checks_fn = check_fn
        try:
            yield
        finally:
            self.strict_checks_fn = prior

    def speculate(self) -> SpeculationEntry:
        assert self.instruction_pointer is not None
        assert self.instruction_pointer > 0
        return self.speculation_log.next(
            self.f_code.co_filename,
            self.lineno,
            self.instruction_pointer - 1,
            self.instructions[self.instruction_pointer - 1],
        )

    def __init__(
        self,
        output: OutputGraph,
        instructions: list[Instruction],
        f_locals: dict[str, Any],
        f_globals: dict[str, Any],
        f_builtins: dict[str, Any],
        code_options: dict[str, Any],
        symbolic_locals: dict[str, VariableTracker],
        symbolic_globals: dict[str, VariableTracker],
        symbolic_torch_function_state: SymbolicTorchFunctionState,
        f_code: types.CodeType,
        export: bool,
        inline_depth: int,
        speculation_log: SpeculationLog,
        exn_vt_stack: ExceptionStack,
        distributed_state: Optional[DistributedState],
        # This determines whether to use the execution recorder.
        closure: Optional[tuple[types.CellType]] = None,
        package: Optional[CompilePackage] = None,
    ) -> None:
        super().__init__()
        self.speculation_log = speculation_log
        self.distributed_state = distributed_state

        # Mutable state checkpointed by copy_graphstate()
        self.output = output
        self.symbolic_locals = symbolic_locals
        self.symbolic_globals = symbolic_globals
        self.symbolic_torch_function_state = symbolic_torch_function_state
        # used to keep cell/freevars alive after pruning symbolic_locals (prune_dead_locals)
        # in order to generate any nested closures
        self.post_prune_cell_and_freevars = None
        self.stack: list[VariableTracker] = []
        self.instruction_pointer = 0
        self.start_point = None
        self.current_instruction = create_instruction("NOP")
        self.block_stack = []
        # states before SETUP_WITH for checkpointing and fallback
        self.active_generic_context_managers: list[GenericContextWrappingVariable] = []
        self.lineno = -1
        self.kw_names = None
        self.accept_prefix_inst = True
        self.prefix_insts = []
        self.exn_vt_stack = exn_vt_stack
        self.latest_bytecode_queue = deque(maxlen=20)

        # Properties of the input/output code
        self.instructions: list[Instruction] = instructions
        self.indexof: dict[Instruction, int] = get_indexof(self.instructions)
        self.f_locals: dict[str, Any] = (
            f_locals  # needed for recording accessed locals for replay
        )
        self.f_globals: dict[str, Any] = f_globals
        self.f_builtins: dict[str, Any] = f_builtins
        self.code_options: dict[str, Any] = code_options
        self.f_code: types.CodeType = f_code
        self.closure = closure

        # Execution record for replaying errors
        if closure is not None and config.replay_record_enabled:
            self.exec_recorder = ExecutionRecorder(
                code=f_code, closure=closure, code_options=code_options
            )
        else:
            self.exec_recorder = None
        # Stack of module being parsed, current nn.module is at the end of ordered dict.
        # The first field of tuple is the fully qualified name of current module
        # in original hierarchy.  The second field is the type of current nn.module
        self.nn_module_stack: dict[str, tuple[str, type[Any]]] = {}
        self.num_calls: dict[str, int] = {}
        # Flag to indicate whether tracing is used for export.
        self.export = export
        # NOTE: one_graph is used for export/fullgraph=True to always force errors on graph breaks.
        # To toggle erroring/resuming on graph breaks during fullgraph=False compile, self.error_on_graph_break
        # is used instead. Every step(), its value is updated to the global tls.error_on_graph_break.
        # We mirror this value since cleanup may (correctly) inadvertently change tls.error_on_graph_break.
        # This assumes that we cannot both trace a change to tls.error_on_graph_break and graph break on
        # the same instruction.
        self.one_graph = False
        self.error_on_graph_break = False
        # Also do not graph break when tracing resume function prologues
        self.is_tracing_resume_prologue = False

        self.current_speculation = None

        self.strict_checks_fn = None

        self.is_leaf_tracer = True
        self.parent = None
        self.debug_locals = []

        self.package = package

        from .resume_execution import (
            CO_ASYNC_GENERATOR,
            CO_COROUTINE,
            CO_GENERATOR,
            CO_ITERABLE_COROUTINE,
        )

        if f_code.co_flags & (
            CO_GENERATOR | CO_COROUTINE | CO_ITERABLE_COROUTINE | CO_ASYNC_GENERATOR
        ):
            self.push(BuiltinVariable(None))

        self.inline_depth = inline_depth
        self.inconsistent_side_effects = False
        self._constants_cache: list[
            Optional[Union[ConstantVariable, SliceVariable]]
        ] = [None] * len(f_code.co_consts)

        self.is_trace_bytecode_log_enabled: Optional[bool] = (
            trace_bytecode_log.isEnabledFor(logging.DEBUG)
        )
        self.is_trace_source_log_enabled: Optional[bool] = (
            trace_source_log.isEnabledFor(logging.DEBUG)
        )
        linecache.lazycache(f_code.co_filename, f_globals)


class InstructionTranslator(InstructionTranslatorBase):
    @staticmethod
    def current_tx() -> InstructionTranslator:
        return tls.current_tx

    @contextlib.contextmanager
    def set_current_tx(self) -> Any:
        prior = getattr(tls, "current_tx", None)
        tls.current_tx = self
        try:
            yield
        finally:
            tls.current_tx = prior

    def __init__(
        self,
        instructions: list[Instruction],
        f_code: types.CodeType,
        f_locals: dict[str, Any],
        f_globals: dict[str, Any],
        f_builtins: dict[str, Any],
        closure: Optional[tuple[Any, ...]],
        torch_function_mode_stack: Any,
        code_options: dict[str, Any],
        compiler_fn: Any,
        one_graph: bool,
        export: bool,
        export_constraints: Any,
        frame_state: Any,
        speculation_log: SpeculationLog,
        exn_vt_stack: ExceptionStack,
        distributed_state: Optional[DistributedState],
        package: Optional[CompilePackage],
    ) -> None:
        _step_logger()(
            logging.INFO,
            f"torchdynamo start tracing {f_code.co_name} {code_options['co_filename']}:{code_options['co_firstlineno']}",
        )
        super().__init__(
            output=OutputGraph(
                code_options,
                compiler_fn,
                self,
                export,
                export_constraints,
                frame_state,
                local_scope=f_locals,
                global_scope=f_globals,
                f_code=f_code,
                torch_function_mode_stack=torch_function_mode_stack,
                one_graph=one_graph,
                package=package,
            ),
            instructions=instructions,
            f_locals=f_locals,
            f_globals=f_globals,
            f_builtins=f_builtins,
            closure=closure,
            code_options=code_options,
            symbolic_locals={},  # set below
            # A global var is inserted only after a STORE_GLOBAL happens to it
            symbolic_globals={},
            symbolic_torch_function_state=None,  # type: ignore[arg-type] # set below
            f_code=f_code,
            export=export,
            inline_depth=0,
            speculation_log=speculation_log,
            exn_vt_stack=exn_vt_stack,
            distributed_state=distributed_state,
            package=package,
        )

        self._throw_if_in_functorch()

        # as soon as we create the tracing context we should keep it active, so any calls
        # into dynamo apis can rely on finding it
        with tracing(self.output.tracing_context), self.set_current_tx():
            self.one_graph: bool = one_graph
            self.export = export
            if self.export:
                assert self.one_graph, (
                    "Export without one graph - something has gone wrong."
                )

            self.symbolic_locals = {}
            # Populate `symbolic_locals` with non-cell variables.
            cell_and_freevars: set[str] = set(self.cell_and_freevars())

            dynamism = code_context.get_context(f_code).get("dynamism", None)
            for name, value in f_locals.items():
                if name not in cell_and_freevars:
                    local_dynamism = None
                    if dynamism:
                        local_dynamism = frozenset(dynamism.get(name, {}).items())
                    var = LazyVariableTracker.create(
                        value,
                        LocalSource(
                            name,
                            is_input=True,
                            dynamism=local_dynamism,
                        ),
                    )
                    self.symbolic_locals[name] = var

            # Populate `symbolic_locals` with cells created by this frame,
            # effectively implementing the `MAKE_CELL` instructions.
            side_effects = self.output.side_effects
            for name in self.cellvars():
                if name in f_locals:
                    # This models cells that are also function inputs.
                    value = f_locals[name]
                    # NOTE: root frame inputs that are captured by a nested
                    # function become special cell objects -- they exist in
                    # `f_locals` as contents of the cells, rather than the cells
                    # objects themselves.
                    #
                    # In Dynamo, we choose to represent such input cell objects
                    # as newly created (rather than pre-existing) cell objects,
                    # because
                    #
                    # 1. The reason for representing a pre-existing cell object
                    # is to emit guard or codegen mutations. However, local
                    # cells should never be used for guards. Moreover, at this
                    # point these input cell objects should've never been
                    # accessed by anyone else, since Dynamo intercepts the frame
                    # right after its evaluation starts, i.e., right after these
                    # cell objects are created. So they should have no external
                    # reference, meaning no mutation needs to be propagated.
                    #
                    # 2. This conveniently allows codegen to prune away
                    # mutations to these cells, unless they escape the frame.
                    contents_source = LocalSource(
                        name, is_input=True, is_derefed_cell_contents=True
                    )
                    contents_var: VariableTracker = LazyVariableTracker.create(
                        value, contents_source
                    )
                    cell_var = side_effects.track_cell_new()
                    side_effects.store_cell(cell_var, contents_var)
                else:
                    cell_var = side_effects.track_cell_new()
                cell_var.local_name = name  # type: ignore[attr-defined]
                self.symbolic_locals[name] = cell_var

            # Populate `symbolic_locals` with cells captured by this frame,
            # effectively implementing the `COPY_FREE_VARS` instruction.
            assert closure is not None
            for name, cell in zip(self.freevars(), closure):
                cell_source = LocalCellSource(name)
                contents_source = LocalSource(name, is_derefed_cell_contents=True)
                try:
                    contents_var = LazyVariableTracker.create(
                        cell.cell_contents, contents_source
                    )
                except ValueError:
                    # Cell has not yet been assigned
                    contents_var = variables.DeletedVariable()
                cell_var = side_effects.track_cell_existing(
                    cell_source, cell, contents_var
                )
                cell_var.local_name = name  # type: ignore[attr-defined]
                self.symbolic_locals[name] = cell_var

            self.symbolic_torch_function_state = SymbolicTorchFunctionState(
                torch_function_mode_stack
            )

            if export:
                # export gets confused if we never realize unused inputs
                # in export mode just eagerly realize everything
                self.symbolic_locals = variables.LazyVariableTracker.realize_all(
                    self.symbolic_locals
                )

    def _throw_if_in_functorch(self) -> None:
        # Fallback to eager in case of a graph break inside vmap
        eager = torch._dynamo.lookup_backend("eager")
        compiler_fn = inspect.getattr_static(
            self.output.compiler_fn, "compiler_fn", self.output.compiler_fn
        )
        ci = torch._C._functorch.peek_interpreter_stack()
        forbidden_keys = (
            torch._C._functorch.TransformType.Vmap,
            torch._C._functorch.TransformType.Grad,
            torch._C._functorch.TransformType.Jvp,
        )

        if ci is not None and ci.key() in forbidden_keys and compiler_fn is not eager:
            name = ci.key().name.lower()
            msg = (
                "If you are reaching here, it means dynamo failed for one of the following reasons:\n"
                # Calling a torch.compiled function
                f"- Calling torch.func.{name}(compiled_fn) function from eager mode is not supported. "
                f"Ensure that torch.func.{name} is also wrapped within a torch.compile function. "
                "For more information, see PyTorch issue #128711.\n"
                # if it reaches here, it means Dynamo failed to inline a functorch function
                f"- torch.func.{name}(fn) requires the function to be inlined by dynamo"
            )
            unimplemented_v2(
                gb_type="Unsupported functorch tracing attempt",
                context="",
                explanation=msg,
                hints=[],
            )

    def get_example_value(self, source: Source) -> Any:
        if isinstance(source, LocalSource):
            return self.f_locals[source.local_name]
        if isinstance(source, GlobalSource):
            return self.f_globals[source.global_name]
        raise KeyError

    def symbolic_locals_contain_module_class(self) -> bool:
        for v in self.symbolic_locals.values():
            if isinstance(v, UserDefinedClassVariable) and issubclass(
                v.as_python_constant(), torch.nn.Module
            ):
                return True
        return False

    def replace_tos_if_return_is_generator(self) -> None:
        if (
            len(self.stack)
            and (tos := self.stack[-1])
            and isinstance(tos, LocalGeneratorObjectVariable)
        ):
            self.stack[-1] = ListIteratorVariable(
                tos.force_unpack_var_sequence(self),
                mutation_type=ValueMutationNew(),
            )

    def _return(self, inst: Instruction) -> None:
        self.replace_tos_if_return_is_generator()
        assert self.instruction_pointer is not None
        assert self.start_point is not None
        get_metrics_context().increment(
            "ir_count", self.instruction_pointer - self.start_point
        )

        if (
            not config.allow_empty_graphs
            and self.output.count_calls() == 0
            and not self.inconsistent_side_effects
            and not self.symbolic_locals_contain_module_class()
            and not self.export
            and not self.one_graph
            and not self.error_on_graph_break
            and not self.is_tracing_resume_prologue
        ):
            raise exc.SkipFrame("because no content in function call")

        self.instruction_pointer = None
        _step_logger()(
            logging.INFO,
            f"torchdynamo done tracing {self.f_code.co_name} ({inst.opname})",
        )
        log.debug("%s triggered compile", inst.opname)
        all_stack_locals_metadata = self.output.compile_subgraph(
            self,
            reason=GraphCompileReason(
                "return_value", [self.frame_summary()], graph_break=False
            ),
            # the value to be returned
            stack_pops=1 if inst.opname == "RETURN_VALUE" else 0,
        )
        # check that our stack/locals meta are correct:
        # we should only be tracing 1 frame, and there should not be any NULLs on the stack
        assert len(all_stack_locals_metadata) == 1
        assert not all_stack_locals_metadata[0].stack_null_idxes
        self.output.add_output_instructions(
            self.codegen_return_with_pops(inst, all_stack_locals_metadata[0].num_stack)
        )
        raise ReturnValueOp

    def RETURN_VALUE(self, inst: Instruction) -> None:
        self._return(inst)

    def RETURN_CONST(self, inst: Instruction) -> None:
        self._return(inst)


if sys.version_info >= (3, 11):
    _binary_op_lookup = [
        getattr(
            InstructionTranslator,
            opname[3:] if "INPLACE" in opname else f"BINARY_{opname[3:]}",
        )
        for opname, _ in dis._nb_ops  # type: ignore[attr-defined]
    ]


class InliningInstructionTranslator(InstructionTranslatorBase):
    """Trace and inline a called method"""

    symbolic_result: Optional[VariableTracker]
    # pyrefly: ignore [bad-override]
    parent: InstructionTranslatorBase

    @classmethod
    def inline_call(cls, parent: Any, func: Any, args: Any, kwargs: Any) -> Any:
        tracer = cls.build_inline_tracer(parent, func, args, kwargs)
        return tracer.inline_call_()

    @staticmethod
    def check_inlineable(func: Any) -> trace_rules.SkipResult:
        if func.has_self():
            unimplemented_v2(
                gb_type="Inline attempt with __self__",
                context=str(func),
                explanation="Attempted to inline a function with the `__self__` attribute. "
                "Dynamo is expected to decompose method calls into function calls with a `self` argument.",
                hints=[],
            )

        if isinstance(func, UserFunctionVariable) and inspect.getattr_static(
            func.get_function(), "_torchdynamo_disable", False
        ):
            msg = inspect.getattr_static(
                func.get_function(), "_torchdynamo_disable_msg", None
            )
            unimplemented_v2(
                gb_type="Skip inlining `torch.compiler.disable()`d function",
                context=str(func.get_function()),
                explanation=f"Skip inlining function {func.get_function()} since it was wrapped "
                f"with `torch.compiler.disable` (reason: {msg})",
                hints=[
                    "Remove the `torch.compiler.disable` call",
                ],
            )

        result = trace_rules.check_verbose(func, is_inlined_call=True)
        if result.skipped:
            from torch._dynamo.variables.misc import produce_trampoline_autograd_apply

            # _origin marks this as coming from an internal dynamo known function that is safe to
            # trace through.
            if (
                hasattr(getattr(func, "fn", None), "_origin")
                # pyrefly: ignore [missing-attribute]
                and func.fn._origin is produce_trampoline_autograd_apply
            ):
                # Known sound
                return trace_rules.SkipResult(
                    False, "allowlist in dynamo known function"
                )
            fn_qualname = func.fn.__qualname__ if hasattr(func, "fn") else ""
            hints = [
                f"Avoid calling the function `{fn_qualname}`.",
            ]
            if "_dynamo" not in func.get_filename():
                hints += [
                    f"Apply `@torch._dynamo.dont_skip_tracing` to the function `{fn_qualname}` "
                    "to force tracing into the function. "
                    "More graph breaks may occur as a result of attempting to trace into the function.",
                    "Please file an issue to PyTorch.",
                ]
            unimplemented_v2(
                gb_type="Attempted to inline function marked as skipped",
                context=f"qualname: {fn_qualname}, name: {func.get_name()}, "
                f"filename: `{func.get_filename()}`, skip reason: {result.reason}",
                explanation=f"Dynamo developers have intentionally marked that the function `{fn_qualname}` "
                "should not be traced.",
                hints=hints,
            )

        return result

    @staticmethod
    def build_inline_tracer(
        parent: Any,
        func: VariableTracker,
        args: list[VariableTracker],
        kwargs: Any,
    ) -> InliningInstructionTranslator:
        assert isinstance(
            func,
            (
                UserFunctionVariable,
                NestedUserFunctionVariable,
                LocalGeneratorFunctionVariable,
                LocalGeneratorObjectVariable,
            ),
        )
        code: types.CodeType = func.get_code()
        result = None
        tracing_ctx = parent.output.tracing_context

        # Check if we have already identified this function to be inline-able.
        # The exception is dont_skip_tracing flag which affects the inline
        # behavior. If the flag is True, don't rely on previous results.
        if not config.dont_skip_tracing and tracing_ctx:
            if previous_result := tracing_ctx.previously_inlined_functions.get(
                code, None
            ):
                result = previous_result

        if result is None:
            if isinstance(func, SkipFunctionVariable):
                unimplemented_v2(
                    gb_type="Attempted to inline function marked as skipped (SkipFunctionVariable)",
                    context=f"Attempted to inline a SkipFunctionVariable {func}",
                    explanation=(
                        "Attempted to inline a function that was previously determined to be marked as intentionally skipped."
                    ),
                    hints=[],
                )
            result = InliningInstructionTranslator.check_inlineable(func)
            assert result.skipped is False

            if not config.dont_skip_tracing and tracing_ctx:
                tracing_ctx.previously_inlined_functions[code] = result

        try:
            # pyrefly: ignore [missing-attribute]
            sub_locals = func.bind_args(parent, args, kwargs)
        except TypeError as e:
            # Wrap the general TypeError during bind_args() to the internal ArgsMismatchError with detailed info
            raise ArgsMismatchError(  # noqa: B904
                "{reason}.\n  func = {func}, args = {args}, kwargs = {kwargs}".format(
                    reason=str(e),
                    # pyrefly: ignore [missing-attribute]
                    func=f"'{func.get_name()}' {func.get_filename()}:{func.get_code().co_firstlineno}",
                    args=[arg.python_type() for arg in args],
                    kwargs=kwargs,
                ),
            )

        for v in itertools.chain(sub_locals.values()):
            if not isinstance(v, VariableTracker):
                unimplemented_v2(
                    gb_type="Encountered unconverted argument when attempting to inline",
                    context=f"func: {func}, arg: {v}",
                    explanation="An argument to an inlined function was not successfully converted to a VariableTracker.",
                    hints=[*graph_break_hints.DYNAMO_BUG],
                )

        if code.co_name in ("__setitem__", "__setattr__") and not (
            args and isinstance(args[0], variables.UserDefinedObjectVariable)
        ):
            unimplemented_v2(
                gb_type="Unsupported __setitem__/__setattr__ inline attempt",
                context=f"code name: {code.co_name}, args: {args}",
                explanation=f"Attempted to inline {code.co_name} where first argument (self) is not a user-defined object.",
                hints=[],
            )

        suffix = ""
        # TODO: mlazos, add support for enabling multiple artifact logs
        # with a single alias
        if torch._logging._internal.log_state.is_artifact_enabled("bytecode"):
            suffix = f"\n{dis.Bytecode(code).dis()}"
        if sys.version_info >= (3, 11):
            cur_inst = parent.current_instruction
            parent_code = parent.f_code

            def get_trace_call_log_str() -> str:
                header = parent.get_line_of_code_header(
                    lineno=cur_inst.positions.lineno
                )
                line = get_instruction_source_311(parent_code, cur_inst).rstrip()
                return f"TRACE inlined call {code.co_name} from {header}\n{line}"

            trace_call_log.debug("%s", LazyString(get_trace_call_log_str))
        log.debug("INLINING %s%s, %s", code, suffix, result.reason)

        # Detect inline GraphModule calls in order to propagate node metadata,
        # by checking if the first argument (self) is a variable tracking a GraphModule.
        if args and isinstance(args[0], NNModuleVariable):
            module = parent.output.get_submodule(args[0].module_key)
            if isinstance(module, torch.fx.GraphModule):
                # The inline call might not actually be a call to `forward`,
                # but it is enough to add a context for `forward` in case it is called.
                code_context.get_context(module.forward.__code__)[
                    "orig_graphmodule"
                ] = weakref.ref(module)
        # When we have inline_nn_module turned on, modules resolve to UnspecializedNNModuleVariable
        if args and isinstance(args[0], UnspecializedNNModuleVariable):
            module = args[0].value
            if isinstance(module, torch.fx.GraphModule):
                # The inline call might not actually be a call to `forward`,
                # but it is enough to add a context for `forward` in case it is called.
                code_context.get_context(module.forward.__code__)[
                    "orig_graphmodule"
                ] = weakref.ref(module)

        tracer: InliningInstructionTranslator
        if is_generator(code):
            tracer = InliningGeneratorInstructionTranslator(
                parent,
                code,
                sub_locals,
                parent.symbolic_globals,
                parent.symbolic_torch_function_state,
                func,
            )
        else:
            # need the line below to make MyPy happy
            assert not isinstance(func, LocalGeneratorObjectVariable)
            tracer = InliningInstructionTranslator(
                parent,
                code,
                sub_locals,
                parent.symbolic_globals,
                parent.symbolic_torch_function_state,
                # pyrefly: ignore [bad-argument-type]
                func,
            )
        return tracer

    def inline_call_(self) -> VariableTracker:
        parent = self.parent
        code = self.f_code

        strict_ctx: Any = contextlib.nullcontext()
        if parent.strict_checks_fn:
            strict_ctx = self.strict_translation_mode(parent.strict_checks_fn)
        try:
            with strict_ctx:
                self.run()
        except exc.ObservedException as e:
            msg = f"Observed exception DURING INLING {code} : {e}"
            log.debug(msg)
            # bubble up the exception to the parent frame.
            raise
        except exc.SkipFrame as e:
            msg = f"SKIPPED INLINING {code}: {e}"
            log.debug(msg)
            raise Unsupported(msg) from e
        except Exception:
            log.debug("FAILED INLINING %s", code)
            raise
        finally:
            parent.error_on_graph_break = self.error_on_graph_break

        if self.output.should_exit:
            # graph break
            return ConstantVariable.create(None)  # return dummy variable

        assert self.symbolic_result is not None

        if self.f_globals is parent.f_globals:
            # Merge symbolic_globals back if parent and child are in the same namespace
            parent.symbolic_globals.update(self.symbolic_globals)

        parent.inconsistent_side_effects |= self.inconsistent_side_effects

        log.debug("DONE INLINING %s", code)
        self.output.tracing_context.traced_code.append(code)

        if config.enable_faithful_generator_behavior or (
            isinstance(self, InliningGeneratorInstructionTranslator)
            and self.is_generator_from_ctx_manager
        ):
            if (
                is_generator(code)
                and isinstance(self, InliningGeneratorInstructionTranslator)
                and self.generator_exhausted
            ):
                assert isinstance(self, InliningGeneratorInstructionTranslator)
                # When the generator returns None, we raise StopIteration
                args = []
                if not (
                    isinstance(self.symbolic_result, ConstantVariable)
                    and self.symbolic_result.value is None
                ):
                    args = [self.symbolic_result]
                exc.raise_observed_exception(StopIteration, self, args=args)
            else:
                return self.symbolic_result
        else:
            if is_generator(code):
                assert isinstance(self, InliningGeneratorInstructionTranslator)
                assert self.symbolic_result.as_python_constant() is None
                return ListIteratorVariable(
                    self.generated_items,
                    mutation_type=ValueMutationNew(),
                )
            else:
                return self.symbolic_result

    def __init__(
        self,
        parent: InstructionTranslatorBase,
        code: types.CodeType,
        symbolic_locals: dict[str, VariableTracker],
        symbolic_globals: dict[str, VariableTracker],
        symbolic_torch_function_state: SymbolicTorchFunctionState,
        funcvar: BaseUserFunctionVariable,
    ) -> None:
        f_globals = funcvar.get_globals()  # type: ignore[attr-defined]
        f_builtins = f_globals["__builtins__"]
        if not isinstance(f_builtins, dict):
            f_builtins = f_builtins.__dict__

        # Get the cached instructions. These instructions are safe to cache
        # because we dont mutate them in transform_code_object (those
        # instructions are for the top most Instruction translator).  Also, we
        # have to be careful about not using _cached_cleaned_instructions here
        # because that function is global, while we want the cache to be
        # alive only during a compmilation.
        tracing_ctx = parent.output.tracing_context
        instructions = None
        if tracing_ctx:
            if tracing_ctx.previously_cleaned_instructions.get(code):
                instructions = tracing_ctx.previously_cleaned_instructions[code]

        if instructions is None:
            instructions = cleaned_instructions(code)
            propagate_line_nums(instructions)
            if tracing_ctx:
                tracing_ctx.previously_cleaned_instructions[code] = instructions

        super().__init__(
            output=parent.output,
            f_locals={},
            f_globals=f_globals,
            f_builtins=f_builtins,
            symbolic_locals=symbolic_locals,
            symbolic_globals=symbolic_globals,
            symbolic_torch_function_state=symbolic_torch_function_state,
            instructions=instructions,
            code_options={k: getattr(code, k) for k in get_code_keys()},
            f_code=code,
            export=parent.export,
            inline_depth=parent.inline_depth + 1,
            speculation_log=parent.speculation_log,
            exn_vt_stack=parent.exn_vt_stack,
            distributed_state=parent.distributed_state,
            package=parent.package,
        )
        self.funcvar = funcvar
        self.parent = parent
        self.num_calls = parent.num_calls
        self.symbolic_result = None
        self.nn_module_stack = parent.nn_module_stack.copy()
        self.one_graph = parent.one_graph

    @property
    def fake_mode(self) -> Optional[FakeTensorMode]:
        return self.parent.fake_mode

    def run_ctx_mgr(self) -> Any:
        return TracingContext.current_frame(self.parent.frame_summary())

    def should_compile_partial_graph(self) -> bool:
        if config.nested_graph_breaks:
            if not self.parent.should_compile_partial_graph():
                return False
            return super().should_compile_partial_graph()
        return False  # inlining functions is all-or-nothing

    def create_call_resume_at(
        self,
        inst: Instruction,
        all_stack_locals_metadata: list[StackLocalsMetadata],
    ) -> list[Instruction]:
        if config.nested_graph_breaks:
            return super().create_call_resume_at(inst, all_stack_locals_metadata)
        unimplemented_v2(
            gb_type="Graph break in inlined function",
            context="",
            explanation="Graph breaks in an inlined call are not supported.",
            hints=[],
        )

    def RETURN_VALUE(self, inst: Instruction) -> None:
        self.symbolic_result = self.pop()  # type: ignore[assignment]
        self.instruction_pointer = None
        raise ReturnValueOp

    def RETURN_CONST(self, inst: Instruction) -> None:
        self.symbolic_result = self._load_const(inst)
        self.instruction_pointer = None
        raise ReturnValueOp

    def get_globals_source_and_value(
        self, name: str
    ) -> tuple[Any, VariableTracker, Source]:
        # NamedTuple's `__new__` has a fake global scope that's not an actual
        # module. TODO generalize the check for other non-importable cases.
        # https://github.com/python/cpython/blob/8421b03b16a4852a527256cb7cdce2ab2d318548/Lib/collections/__init__.py#L441-L447
        if "__name__" in self.f_globals and not self.f_globals["__name__"].startswith(
            "namedtuple_"
        ):
            module_name = self.f_globals["__name__"]
            module_source = self.import_source(module_name)
            if "torch_package" in module_name:
                fglobals_value = (
                    torch.package.package_importer._package_imported_modules[
                        module_name
                    ]
                )  # type: ignore[assignment]
            else:
                fglobals_value = _import_module(module_name)
            # Dont use lazy vt because we will do a setattr afterwards
            fglobals_vt = VariableBuilder(self, module_source)(fglobals_value)
            global_source = AttrSource(module_source, name)
        else:
            globals_name = self.output.install_global_by_id(
                "___unnamed_scope", self.f_globals
            )
            globals_source = GlobalSource(globals_name)
            fglobals_value = self.f_globals  # type: ignore[assignment]
            # Dont use lazy vt because we will do a setattr afterwards
            fglobals_vt = VariableBuilder(self, globals_source)(fglobals_value)
            global_source = DictGetItemSource(globals_source, name)  # type: ignore[assignment]

        if is_stdlib(fglobals_value):
            # Users don't inplace mutate a stdlib attribute (like inspect,
            # collections), skip guards that originate from the stdlib modules.
            global_source = SkipGuardSource(global_source)  # type: ignore[assignment]

        return fglobals_value, fglobals_vt, global_source

    def _load_global(self, inst: Instruction) -> None:
        name = inst.argval
        if name not in self.f_globals:
            return self.load_builtin(inst)

        if self.output.global_scope is self.f_globals:
            # If the global scope matches that of the root frame, use handler in
            # root frame instruction translator, to enforce consistency.
            super()._load_global(inst)
        else:
            _, fglobals_vt, global_source = self.get_globals_source_and_value(name)
            if self.output.side_effects.has_pending_mutation_of_attr(fglobals_vt, name):
                self.push(self.output.side_effects.load_attr(fglobals_vt, name))
            else:
                value = self.f_globals[name]
                self.push(VariableTracker.build(self, value, global_source))

    def STORE_GLOBAL(self, inst: Instruction) -> None:
        if self.output.global_scope is self.f_globals:
            # If the global scope matches that of the root frame, use handler in
            # root frame instruction translator, to enforce consistency.
            super().STORE_GLOBAL(inst)
        else:
            value = self.pop()
            if isinstance(value, RemovableHandleVariable):
                unimplemented_v2(
                    gb_type="Storing Tensor hook handle in globals (inline call)",
                    context=inst.argval,
                    explanation="This is not supported.",
                    hints=[],
                )
            name = inst.argval
            _fglobals_value, fglobals_vt, _ = self.get_globals_source_and_value(name)
            self.output.side_effects.store_attr(fglobals_vt, name, value)


class InliningGeneratorInstructionTranslator(InliningInstructionTranslator):
    generated_items: list[VariableTracker]
    # Flag whether or not the InlineGenerator should consume the entire iterator

    def __init__(self, *args: Any, **kwargs: Any) -> None:
        super().__init__(*args, **kwargs)
        self.generated_items = []
        self.generator_exhausted = False
        self.is_generator_from_ctx_manager = False

    def should_compile_partial_graph(self) -> bool:
        # resuming on graph break on inlined generator not supported
        return False

    def YIELD_VALUE(self, inst: Instruction) -> None:
        top = self.pop()
        self.generated_items.append(top)
        if len(self.generated_items) > MAX_ITERATOR_LIMIT:
            raise exc.InfiniteGeneratorError(
                "Too many yield values in generator. Maybe you are inlining an infinite generator. "
                f"If not, please report a bug at {PT2_ISSUE_TRACKER_URL}",
            )
        self.push(ConstantVariable.create(None))
        if (
            config.enable_faithful_generator_behavior
            or self.is_generator_from_ctx_manager
        ):
            self.symbolic_result = top
            # Stop tracing
            raise YieldValueOp

    def GET_YIELD_FROM_ITER(self, inst: Instruction) -> None:
        tos = self.stack[-1]
        if not isinstance(tos, ListIteratorVariable):
            self.pop()
            res = BuiltinVariable(iter).call_function(self, [tos], {})  # type: ignore[arg-type]
            self.push(res)

    def RETURN_VALUE(self, inst: Instruction) -> None:
        self.generator_exhausted = True
        return super().RETURN_VALUE(inst)

    def RETURN_CONST(self, inst: Instruction) -> None:
        self.generator_exhausted = True
        return super().RETURN_CONST(inst)

    def YIELD_FROM(self, inst: Instruction) -> None:
        assert len(self.stack) >= 2
        val = self.pop()
        tos = self.stack[-1]
        if not (isinstance(val, ConstantVariable) and val.value is None):
            # invoke send
            # Unreachable code - if you hit this, you are implementing generator support and have
            # lifted the `unimplemented("generator")` in frame conversion. This codepath handles
            # subgenerator and lines up with this line in Python 3.10
            # https://github.com/python/cpython/blob/3.10/Python/ceval.c#L2599
            unimplemented_v2(
                gb_type="Unreachable sub-generator code",
                context="",
                explanation="Should only be encountered while implementing generator support.",
                hints=[],
            )

        try:
            val = tos.next_variable(self)
        except (StopIteration, exc.ObservedUserStopIteration) as ex:
            if isinstance(ex, exc.ObservedUserStopIteration):
                exc.handle_observed_exception(self)

            # The iterator is exhausted. Stop the loop and return.
            self.pop()
            self.push(ConstantVariable.create(ex.value))
        else:
            # Repeat the YIELD_FROM instruction in the next eval loop
            assert (
                isinstance(self.instruction_pointer, int)
                and self.instruction_pointer > 0
            )
            self.instruction_pointer -= 1

            self.push(val)
            # Add the value to yield into generated_items and replace the top of the stack with None
            self.YIELD_VALUE(inst)

    def SEND(self, inst: Instruction) -> None:
        assert len(self.stack) >= 2
        val = self.pop()
        tos = self.stack[-1]
        if isinstance(tos, (IteratorVariable, LocalGeneratorObjectVariable)) or (
            isinstance(tos, UserDefinedObjectVariable)
            and isinstance(tos.value, collections.abc.Iterator)
        ):
            if isinstance(val, ConstantVariable) and val.value is None:
                try:
                    val = tos.next_variable(self)
                except (StopIteration, exc.ObservedUserStopIteration) as ex:
                    # To implement SEND, we have to look at the implementation
                    # when the iterator returns StopIteration. This translates to this code
                    # 3.11: https://github.com/python/cpython/blob/3.11/Python/ceval.c#L2613-L2619
                    # 3.12: https://github.com/python/cpython/blob/3.12/Python/bytecodes.c#L863-L866
                    # The implementation is different in 3.11 and 3.12. In 3.12, we rely
                    # on END_SEND to clean up. In 3.11, SEND does the cleanup as well.
                    if sys.version_info < (3, 12):
                        self.pop()  # Python 3.12 uses new opcode END_SEND
                    self.push(ConstantVariable.create(ex.value))
                    self.jump(inst)
                else:
                    self.push(val)
            else:
                # invoke send
                # Unreachable code - if you hit this, you are implementing generator support and have
                # lifted the `unimplemented("generator")` in frame conversion. This codepath handles
                # subgenerator and lines up with this line in Python 3.11
                # https://github.com/python/cpython/blob/3.11/Python/ceval.c#L2597
                unimplemented_v2(
                    gb_type="Unreachable sub-generator code",
                    context="",
                    explanation="Should only be encountered while implementing generator support.",
                    hints=[],
                )
        else:
            unimplemented_v2(
                gb_type="SEND with bad type",
                context=f"TOS type: {typestr(tos)}",
                explanation=f"Attempted to SEND with unsupported type {typestr(tos)}.",
                hints=[],
            )<|MERGE_RESOLUTION|>--- conflicted
+++ resolved
@@ -2856,7 +2856,6 @@
                     # frames[i][num_stack:] = frame i live locals
                 ]
             )
-<<<<<<< HEAD
             resume_codes.append(new_code)
 
             # Add original GraphModule context to the resume function to handle
@@ -2868,12 +2867,10 @@
                 code_context.get_context(new_code)["orig_graphmodule"] = weakref.ref(
                     orig_graphmodule_maybe
                 )
-=======
             # current stack state: frames
         else:
             argnames = tuple(meta.locals_names.keys())
             argnames_null = tuple(meta.locals_null_keys)
->>>>>>> 02095cc0
 
         if sys.version_info < (3, 12):
             assert len(argnames_null) == 0, "variables should not be NULL in < 3.12"
